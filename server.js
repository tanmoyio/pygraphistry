#!/usr/bin/env node
'use strict';

var debug            = require('debug')('StreamGL:master_server');
var config           = require('./config')();
var STATIC_FILE_PATH = require('nodecl').staticFilePath();

debug("Config set to %j", config);

// FIXME: Get real viz server public IP/DNS name from DB
var VIZ_SERVER_HOST = 'localhost';
// FIXME: Get real viz server port from DB
var VIZ_SERVER_PORT = config.LISTEN_PORT + 1;


var express = require('express'),
    app = express(),
    http = require('http').Server(app);


app.get('/vizaddr/graph', function(req, res) {
    debug("Assigning client '%s' to viz server on %s, port %d", req.ip, VIZ_SERVER_HOST, VIZ_SERVER_PORT);
    res.json({'hostname': VIZ_SERVER_HOST, 'port': VIZ_SERVER_PORT});
});

app.get('/vizaddr/horizon', function(req, res) {
    debug("Assigning client '%s' to viz server on %s, port %d", req.ip, VIZ_SERVER_HOST, VIZ_SERVER_PORT);
    res.json({'hostname': VIZ_SERVER_HOST, 'port': VIZ_SERVER_PORT});
});


// Serve the socket.io client library
app.get('*/socket.io.js', function(req, res) {
    res.sendFile(require.resolve('socket.io-client/socket.io.js'));
});
<<<<<<< HEAD

app.get('*/StreamGL.js', function(req, res) {
    res.sendFile(require.resolve('StreamGL/dist/StreamGL.js'));
});
app.get('*/StreamGL.map', function(req, res) {
    res.sendFile(require.resolve('StreamGL/dist/StreamGL.map'));
});

=======
var path = require('path');
app.get('*/StreamGL.js', function(req, res) {
    res.sendFile(path.resolve(__dirname, 'node_modules/StreamGL/dist/StreamGL.js'));
});
>>>>>>> 11f4b5f6
app.use(express.static(STATIC_FILE_PATH));

//horizon
app.use('/horizon', express.static('/Users/lmeyerov/Desktop/Superconductor2'));


// Default '/' path redirects to graph demo
app.get('/', function(req, res) {
    debug('redirecting')
    res.redirect('/graph.html' + (req.query.debug !== undefined ? '?debug' : ''));
});


try {
    http.listen(config.LISTEN_PORT, config.LISTEN_ADDRESS, function() {
        console.log('\n[server.js] Server listening on %s:%d', config.LISTEN_ADDRESS, config.LISTEN_PORT);
    });
} catch(e) {
    console.error("[server.js] Fatal error: could not start server on address %s, port %s. Exiting...", config.LISTEN_ADDRESS, config.LISTEN_PORT);
    process.exit(1);
}<|MERGE_RESOLUTION|>--- conflicted
+++ resolved
@@ -33,7 +33,6 @@
 app.get('*/socket.io.js', function(req, res) {
     res.sendFile(require.resolve('socket.io-client/socket.io.js'));
 });
-<<<<<<< HEAD
 
 app.get('*/StreamGL.js', function(req, res) {
     res.sendFile(require.resolve('StreamGL/dist/StreamGL.js'));
@@ -42,16 +41,7 @@
     res.sendFile(require.resolve('StreamGL/dist/StreamGL.map'));
 });
 
-=======
-var path = require('path');
-app.get('*/StreamGL.js', function(req, res) {
-    res.sendFile(path.resolve(__dirname, 'node_modules/StreamGL/dist/StreamGL.js'));
-});
->>>>>>> 11f4b5f6
 app.use(express.static(STATIC_FILE_PATH));
-
-//horizon
-app.use('/horizon', express.static('/Users/lmeyerov/Desktop/Superconductor2'));
 
 
 // Default '/' path redirects to graph demo
@@ -59,6 +49,19 @@
     debug('redirecting')
     res.redirect('/graph.html' + (req.query.debug !== undefined ? '?debug' : ''));
 });
+
+
+app.get('/graph.html', function(req, res) {
+    debug('redirecting')
+    res.redirect('/graph.html' + (req.query.debug !== undefined ? '?debug' : ''));
+});
+
+
+//horizon
+console.warn('FIXME redirect static horizon resources');
+app.use('/horizon', express.static('/Users/lmeyerov/Desktop/Superconductor2'));
+//sc.html, demos/*
+app.use('/', express.static('/Users/lmeyerov/Desktop/Superconductor2/nodecl/GPUStreaming'));
 
 
 try {
