--- conflicted
+++ resolved
@@ -34,11 +34,7 @@
 // Should be gotten by CL_KERNEL_PREFERRED_WORK_GROUP_SIZE_MULTIPLE parameter in the clGetKernelWorkGroupInfo().
 // Pretty sure most modern NVidia have warp of 32, and AMD 'wavefront' of 64
 // Correctness is guaranteed if WARPSIZE is less than or equal to actual warp size.
-<<<<<<< HEAD
-// #define WARPSIZE 32
-=======
 #define WARPSIZE 16
->>>>>>> 1d45e984
 #define MAXDEPTH 32
 
 // TODO: I've replaced comparisons >= 0 with > NULLPOINTER for readability.
@@ -751,13 +747,7 @@
         }
         if (shared_maxdepth > MAXDEPTH) {
             // TODO: Actual error handling here
-<<<<<<< HEAD
-
-            // This is temporarily commented out to run on Intel Iris.
-            // return;
-=======
             /*return;*/
->>>>>>> 1d45e984
         }
         //TODO: Do we haaave to do this?
         // for (i = 0; i < THREADS1/WARPSIZE; i++) {
