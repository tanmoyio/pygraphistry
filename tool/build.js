<<<<<<< HEAD
'use strict' //eslint-disable-line

/**
 * Dependencies
 */

const path = require('path')

// get the last argument, see the dev.js
const argv = process.argv[2]

const fs = require('fs')

const webpack = require('webpack')
const ExtractTextPlugin = require('extract-text-webpack-plugin')

const clientConfig = require('./webpack.config.js').clientConfig
const serverConfig = require('./webpack.config.js').serverConfig

const commonLoaders = [
  { test: /\.css$/, loader: ExtractTextPlugin.extract('css?module&minimize&localIdentName=[local]_[hash:6]!postcss') },
  { test: /\.less$/, loader: ExtractTextPlugin.extract('css?module&minimize&localIdentName=[local]_[hash:6]!postcss!less') },
]

const commonPlugins = [
  new webpack.DefinePlugin({
    __DEV__: false,
    'process.env.NODE_ENV': '"production"',
  }),
  new ExtractTextPlugin('styles_[contenthash:6].css', {
    allChunks: true,
  }),
  new webpack.optimize.DedupePlugin(),
  new webpack.optimize.AggressiveMergingPlugin(),
  new webpack.optimize.UglifyJsPlugin({
    compress: {
      warnings: false,
    },
    sourceMap: true,
    comments: false,
    'screw-ie8': true,
  }),
]


/**
 * Client
 */

clientConfig.output.filename = 'viz-client.js'
clientConfig.module.loaders.push(...commonLoaders)
clientConfig.plugins.push(...commonPlugins)
;(argv !== 'cordovaOnly') && webpack(clientConfig).run((err, stats) => { // eslint-disable-line no-unused-expressions
  console.log('Client Bundles \n', stats.toString({
    colors: true,
  }), '\n')
    // cssnano, temparory work around
  try {
    const fileName = require(path.resolve('www/webpack-assets.json')).client.css
    const filePath = path.resolve('www', fileName.replace(/^\/+/, ''))
    const css = fs.readFileSync(filePath)
    require('cssnano').process(css, { discardComments: { removeAll: true } }).then((result) => {
      require('fs').writeFileSync(filePath, result.css)
    })
  } catch (e) { /* do nothing */ }
})

/**
 * Server
 */

serverConfig.module.loaders.push(...commonLoaders)
serverConfig.plugins.push(...commonPlugins)
;(argv !== 'cordovaOnly') && webpack(serverConfig).run((err, stats) => { // eslint-disable-line no-unused-expressions
  console.log('Server Bundle \n', stats.toString({
    colors: true,
  }), '\n')
  require('child_process').exec('rm www/styles_??????.css', () => {})
  // then delele the styles.css in the server folder
  // try {
  // const styleFile = _root+'/www/styles.css'
  //  fs.statSync(styleFile) && fs.unlinkSync(styleFile)
  // } catch(e) {/*do nothing*/}
  // file loader may also result in duplicated files from shared React components
})

/**
 * Cordova
 */

const cordovaConfig = require('./webpack.config.js').cordovaConfig

cordovaConfig.module.loaders.push(...commonLoaders)
cordovaConfig.plugins.push(...commonPlugins)

// remove the ExtractTextPlugin
cordovaConfig.plugins = cordovaConfig.plugins.filter(p => !(p instanceof ExtractTextPlugin))
// re-add the ExtractTextPlugin with new option
cordovaConfig.plugins.push(new ExtractTextPlugin('styles.css', { allChunks: true }))

;(argv === 'all' || argv === 'cordovaOnly') && webpack(cordovaConfig).run((err, stats) => {  // eslint-disable-line no-unused-expressions
  console.log('Cordova Bundles \n', stats.toString({
    colors: true,
  }), '\n')
    // cssnano, temparory work around
  try {
    const filePath = path.resolve(cordovaConfig.output.path, 'styles.css')
    const css = fs.readFileSync(filePath)
    require('cssnano').process(css, { discardComments: { removeAll: true } }).then((result) => {
      require('fs').writeFileSync(filePath, result.css)
    })
  } catch (e) { /* do nothing */ }
})
=======
var http = require('http');
var path = require('path');
var chalk = require('chalk');
var Subject = require('rxjs').Subject;
var Observable = require('rxjs').Observable;
var Subscription = require('rxjs').Subscription;
var ReplaySubject = require('rxjs').ReplaySubject;
var childProcess = require('child_process');
var buildResource = require('./build-resource');
var webpackConfigs = require('./webpack.config.js');

var HMRPort = 8090;
var HMRMiddleware = require('webpack-hot-middleware');
var isFancyBuild = process.argv[3] === '--fancy';
var isDevBuild = process.env.NODE_ENV === 'development';
var shouldWatch = isDevBuild && process.argv[2] === '--watch';

var clientConfig = webpackConfigs[0](isDevBuild, isFancyBuild);
var serverConfig = webpackConfigs[1](isDevBuild, isFancyBuild);

// copy static assets
var shelljs = require('shelljs');
shelljs.mkdir('-p', clientConfig.output.path);
shelljs.cp('-rf', './src/viz-client/static/*', clientConfig.output.path);
shelljs.mkdir('-p', serverConfig.output.path);
shelljs.cp('-rf', './src/viz-server/static/*', serverConfig.output.path);
shelljs.cp('-rf', './src/viz-worker/static/*', serverConfig.output.path);

var compile, compileClient, compileServer;

// Prod builds have to be built sequentially so webpack can share the css modules
// style cache between both client and server compilations.
if (!isDevBuild) {
    compileClient = buildResourceToObservable(clientConfig, isDevBuild, shouldWatch);
    compileServer = buildResourceToObservable(serverConfig, isDevBuild, shouldWatch);
    compile = Observable.concat(compileClient, compileServer).take(2).toArray();
}
// Dev builds can run in parallel because we don't extract the client-side
// CSS into a styles.css file (which allows us to hot-reload CSS in dev mode).
else {
    compileClient = processToObservable(childProcess
        .fork(require.resolve('./build-resource'), process.argv.slice(2).concat([0, 0]), {
            env: process.env, cwd: process.cwd()
        }));
    compileServer = processToObservable(childProcess
        .fork(require.resolve('./build-resource'), process.argv.slice(2).concat([1, 1]), {
            env: process.env, cwd: process.cwd()
        }));
    compile = Observable.combineLatest(compileClient, compileServer);
}

compile.do({
        next: function(res) {
            console.log('%s ✅  Build succeeded', chalk.blue('[WEBPACK]'));
        },
        error(err) {
            console.error('%s ❌  Build failed', chalk.blue('[WEBPACK]'));
            console.error(err.toString());
        }
    })
    .multicast(function() { return new Subject(); }, function(shared) {

        if (!shouldWatch) {
            return shared;
        }

        return Observable.merge(
            shared.take(1).mergeMap(createClientServer),
            shared.map(function(arr) { return arr[1] })
                .distinctUntilChanged()
                .mergeScan(startOrUpdateServer, null)
        );

        function createClientServer() {
            console.log('Starting Client [HMR] Server...');
            var clientHMRServer = new http.createServer(function(req, res) {
                res.setHeader('Access-Control-Allow-Origin', '*');
                HMRMiddleware({
                    plugin: function(type, cb) {
                        if (type === 'done') {
                            shared
                                .map(function(arr) { return arr[0]; })
                                .distinctUntilChanged()
                                .subscribe(cb);
                        }
                    }
                }, { log: false })(req, res);
            });
            var listenAsObs = Observable.bindNodeCallback(clientHMRServer.listen.bind(clientHMRServer), function() {
                console.log('************************************************************');
                console.log('Client HMR server listening at http://%s:%s', this.address().address, this.address().port);
                console.log('************************************************************');
                return clientHMRServer;
            })
            return listenAsObs(HMRPort);
        }

        function startOrUpdateServer(child, stats) {
            if (!child) {
                console.log('Starting Dev Server with [HMR]...');
            } else {
                child.kill('SIGKILL');
                console.log('Restarting Dev Server with [HMR]...');
            }
            child = childProcess.fork(path.join(
                serverConfig.output.path,
                serverConfig.output.filename), {
                env: process.env, cwd: process.cwd()
            });
            return processToObservable(child)
                .last(null, null, { code: 1 })
                .mergeMap(function(data) {
                    if (data && data.code != null) {
                        console.error(
                            'Dev Server exited with code:', data.code,
                            'and signal:', data.signal
                        );
                    }
                    return Observable.empty();
                })
                .startWith(child);
        }
    })
    .subscribe({
        error: function(e) {
            console.error('Unhandled compilation error: ', e);
        }
    });

process.on('exit', function() {
    require('tree-kill')(process.pid, 'SIGKILL');
});

function buildResourceToObservable(webpackConfig, isDevBuild, shouldWatch) {
    var subject = new ReplaySubject(1);
    return Observable.using(function() {
        var watcher = buildResource(webpackConfig, isDevBuild, shouldWatch, function(err, data) {
            if (err) {
                return subject.error(err);
            }
            subject.next(JSON.parse(data.stats));
            if (!shouldWatch) {
                subject.complete();
            }
        });
        return new Subscription(function() {
            if (watcher) {
                watcher.close();
            }
        });
    }, function(subscription) {
        return subject;
    });
}

function processToObservable(process) {
    return Observable.create(function(subscriber) {
        function onExitHandler(code, signal) {
            if (code != null) {
                subscriber.next({
                    code: code,
                    signal: signal
                });
            }
            subscriber.complete();
        }
        function onMessageHandler(data) {
            if (!data) {
                return;
            } else if (data.type === 'complete') {
                return subscriber.complete();
            } else if (data.type === 'next') {
                return subscriber.next(JSON.parse(data.stats));
            } else if (data.type === 'error') {
                subscriber.error({
                    error: data.error,
                    stats: JSON.parse(data.stats)
                });
            }
        };
        process.on('exit', onExitHandler);
        process.on('message', onMessageHandler);
        return function() {
            // if (process.exitCode === null) {
                process.kill('SIGKILL');
            // }
        }
    });
}
>>>>>>> a338fd4b
<|MERGE_RESOLUTION|>--- conflicted
+++ resolved
@@ -1,118 +1,3 @@
-<<<<<<< HEAD
-'use strict' //eslint-disable-line
-
-/**
- * Dependencies
- */
-
-const path = require('path')
-
-// get the last argument, see the dev.js
-const argv = process.argv[2]
-
-const fs = require('fs')
-
-const webpack = require('webpack')
-const ExtractTextPlugin = require('extract-text-webpack-plugin')
-
-const clientConfig = require('./webpack.config.js').clientConfig
-const serverConfig = require('./webpack.config.js').serverConfig
-
-const commonLoaders = [
-  { test: /\.css$/, loader: ExtractTextPlugin.extract('css?module&minimize&localIdentName=[local]_[hash:6]!postcss') },
-  { test: /\.less$/, loader: ExtractTextPlugin.extract('css?module&minimize&localIdentName=[local]_[hash:6]!postcss!less') },
-]
-
-const commonPlugins = [
-  new webpack.DefinePlugin({
-    __DEV__: false,
-    'process.env.NODE_ENV': '"production"',
-  }),
-  new ExtractTextPlugin('styles_[contenthash:6].css', {
-    allChunks: true,
-  }),
-  new webpack.optimize.DedupePlugin(),
-  new webpack.optimize.AggressiveMergingPlugin(),
-  new webpack.optimize.UglifyJsPlugin({
-    compress: {
-      warnings: false,
-    },
-    sourceMap: true,
-    comments: false,
-    'screw-ie8': true,
-  }),
-]
-
-
-/**
- * Client
- */
-
-clientConfig.output.filename = 'viz-client.js'
-clientConfig.module.loaders.push(...commonLoaders)
-clientConfig.plugins.push(...commonPlugins)
-;(argv !== 'cordovaOnly') && webpack(clientConfig).run((err, stats) => { // eslint-disable-line no-unused-expressions
-  console.log('Client Bundles \n', stats.toString({
-    colors: true,
-  }), '\n')
-    // cssnano, temparory work around
-  try {
-    const fileName = require(path.resolve('www/webpack-assets.json')).client.css
-    const filePath = path.resolve('www', fileName.replace(/^\/+/, ''))
-    const css = fs.readFileSync(filePath)
-    require('cssnano').process(css, { discardComments: { removeAll: true } }).then((result) => {
-      require('fs').writeFileSync(filePath, result.css)
-    })
-  } catch (e) { /* do nothing */ }
-})
-
-/**
- * Server
- */
-
-serverConfig.module.loaders.push(...commonLoaders)
-serverConfig.plugins.push(...commonPlugins)
-;(argv !== 'cordovaOnly') && webpack(serverConfig).run((err, stats) => { // eslint-disable-line no-unused-expressions
-  console.log('Server Bundle \n', stats.toString({
-    colors: true,
-  }), '\n')
-  require('child_process').exec('rm www/styles_??????.css', () => {})
-  // then delele the styles.css in the server folder
-  // try {
-  // const styleFile = _root+'/www/styles.css'
-  //  fs.statSync(styleFile) && fs.unlinkSync(styleFile)
-  // } catch(e) {/*do nothing*/}
-  // file loader may also result in duplicated files from shared React components
-})
-
-/**
- * Cordova
- */
-
-const cordovaConfig = require('./webpack.config.js').cordovaConfig
-
-cordovaConfig.module.loaders.push(...commonLoaders)
-cordovaConfig.plugins.push(...commonPlugins)
-
-// remove the ExtractTextPlugin
-cordovaConfig.plugins = cordovaConfig.plugins.filter(p => !(p instanceof ExtractTextPlugin))
-// re-add the ExtractTextPlugin with new option
-cordovaConfig.plugins.push(new ExtractTextPlugin('styles.css', { allChunks: true }))
-
-;(argv === 'all' || argv === 'cordovaOnly') && webpack(cordovaConfig).run((err, stats) => {  // eslint-disable-line no-unused-expressions
-  console.log('Cordova Bundles \n', stats.toString({
-    colors: true,
-  }), '\n')
-    // cssnano, temparory work around
-  try {
-    const filePath = path.resolve(cordovaConfig.output.path, 'styles.css')
-    const css = fs.readFileSync(filePath)
-    require('cssnano').process(css, { discardComments: { removeAll: true } }).then((result) => {
-      require('fs').writeFileSync(filePath, result.css)
-    })
-  } catch (e) { /* do nothing */ }
-})
-=======
 var http = require('http');
 var path = require('path');
 var chalk = require('chalk');
@@ -301,5 +186,4 @@
             // }
         }
     });
-}
->>>>>>> a338fd4b
+}