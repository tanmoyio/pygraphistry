--- conflicted
+++ resolved
@@ -105,14 +105,9 @@
     config.output = {
         path: path.resolve('./www'),
         pathinfo: isDevBuild,
-<<<<<<< HEAD
         publicPath: '',
-        filename: 'viz-client.js'
-=======
-        publicPath: '/graph/',
         filename: 'viz-client.js',
         fileSuffix: 'window.__assetSuffix__ || ""'
->>>>>>> de0969f6
     };
 
     config.module.loaders = [
@@ -344,8 +339,6 @@
         require('postcss-font-awesome'),
         require('autoprefixer')
     ];
-<<<<<<< HEAD
-=======
 }
 
 /**
@@ -374,5 +367,4 @@
             });
         }
     };
->>>>>>> de0969f6
 }