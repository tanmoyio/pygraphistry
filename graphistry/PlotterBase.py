--- conflicted
+++ resolved
@@ -1965,11 +1965,7 @@
                 **(metadata or {})
             },
             certificate_validation=PyGraphistry.certificate_validation(),
-<<<<<<< HEAD
-            org_name=PyGraphistry.org_name)
-=======
             org_name=PyGraphistry.org_name())
->>>>>>> d5882ffb
 
         au.edge_encodings = au.g_to_edge_encodings(self)
         au.node_encodings = au.g_to_node_encodings(self)
