<<<<<<< HEAD
import pandas as pd

=======
from matplotlib.font_manager import X11FontDirectories
>>>>>>> 6a7381e7
import numpy as np
import torch
import torch.nn as nn
from torch.utils.data import Dataset, DataLoader
from tqdm import trange
from collections import Counter

import dgl
from dgl.dataloading import GraphDataLoader
import torch.nn.functional as F

from .networks import RGCNEmbed



class EmbedDistScore:

    @staticmethod
    def TransE(h, r, t):
        return (h + r - t).norm(p=1, dim=1)

    @staticmethod
    def DistMult(h, r, t):
        return (h * r * t).sum(dim=1)

    @staticmethod
    def RotatE(h, r, t):
        return -(h * r - t).norm(p=1, dim=1)
 
    

class HeterographEmbedModuleMixin(nn.Module):
    def __init__(self):
        super().__init__()

        self.protocol = {
                'TransE': EmbedDistScore.TransE,
                'DistMult': EmbedDistScore.DistMult,
                'RotatE':  EmbedDistScore.RotatE
        }

    def embed(self, relation, proto='DistMult', d=32, use_feat=True, X=None, epochs=2, batch_size=32, train_split=1, *args, **kwargs):
        src, dst = self._source, self._destination
        self._relation = relation
        self._use_feat = use_feat

        if callable(proto):
            self.proto = proto
        else:
            self.proto = self.protocol[proto]
 
        if self._use_feat and self._nodes is not None:
            res = self.bind() #bind the node features to the graph
            # todo decouple self from res
            self = res = res.featurize(kind="nodes", X=X, *args, **kwargs)

<<<<<<< HEAD

        if self._node is not None:
            nodes = self._nodes[self._node] #list(set(self._edges[src].tolist() + self._edges[dst].tolist()))
        else:
            nodes = pd.concat([self._edges[src], self._edges[dst]]).unique()
        
=======
        if self._node is not None and self._nodes is not None:
            nodes = self._nodes[self._node]
        elif self._node is None and self._nodes is not None:
            nodes = list(range(
                        self._nodes.index.start,
                        self._nodes.index.stop,
                        self._nodes.index.step
            ))
        else:
            nodes = list(set(
                self._edges[src].tolist() + self._edges[dst].tolist()
            ))
            
>>>>>>> 6a7381e7
        edges = self._edges
        edges = edges[edges[src].isin(nodes) & edges[dst].isin(nodes)]
        relations = [r for r, count in Counter(edges[relation].tolist()).most_common()]

        # type2id 
        self._node2id = {n:idx for idx, n in enumerate(nodes)}
        self._relation2id = {r:idx for idx, r in enumerate(relations)}

        self._id2node = {idx:n for idx, n in enumerate(nodes)}
        self._id2relation = {idx:r for idx, r in enumerate(relations)}

        s, r, t = self._edges[src].tolist(), self._edges[relation].tolist(), self._edges[dst].tolist()
        triplets = [[self._node2id[_s], self._relation2id[_r], self._node2id[_t]] for _s, _r, _t in zip(s, r, t)]

        # split idx
        train_size = int(train_split * len(triplets))
        test_size = len(triplets) - train_size
        train_dataset, test_dataset = torch.utils.data.random_split(
                torch.tensor(triplets), 
                [train_size, test_size]
        )
        self.train_idx = train_dataset.indices
        self.test_idx = test_dataset.indices

        self.triplets_ = triplets
        print('triplets', len(triplets))

        del s, r, t
        
<<<<<<< HEAD
        num_nodes, num_rels = len(node2id), len(relation2id)
        print('nodes', num_nodes, 'relations', num_rels)
        print('max id', max(node2id.values()), max(relation2id.values()))
=======
        num_nodes, num_rels = len(self._node2id), len(self._relation2id)
>>>>>>> 6a7381e7

        s, r, t = torch.tensor(triplets).T
        g_dgl = dgl.graph(
                (s[self.train_idx], t[self.train_idx]), 
                num_nodes=num_nodes
        )
        g_dgl.edata[dgl.ETYPE] = r[self.train_idx]
        g_dgl.edata['norm'] = dgl.norm_by_dst(g_dgl).unsqueeze(-1)

        self.g_dgl = g_dgl

        # TODO: bidirectional connection
        g_iter = SubgraphIterator(g_dgl)
        g_dataloader = GraphDataLoader(
                g_iter, 
                batch_size=batch_size, 
                collate_fn=lambda x: x[0]
        )

        # init model and optimizer
        model = HeteroEmbed(num_nodes, num_rels, d, proto=self.proto, 
                    node_features=self._node_features)

            
        optimizer = torch.optim.Adam(model.parameters(), lr=1e-2)
        
        pbar = trange(epochs, desc=None)

        for e in pbar:
            for data in g_dataloader:
                model.train()
                g, node_ids, edges, labels = data

                emb = model(g, node_ids)
                loss = model.loss(emb, edges, labels)
                optimizer.zero_grad()
                loss.backward()
                nn.utils.clip_grad_norm_(model.parameters(), max_norm=1.0)
                optimizer.step()
                pbar.set_description(f"loss: {loss.item()}")

        self._embed_model = model
        model.eval()
        self._embeddings = model(g_dgl, g_dgl.nodes()).detach().numpy()
        return self

    def calculate_prob(self, test_triplet, test_triplets, threshold, h_r, node_embeddings, infer=None):
        # TODO: simplify

        if infer == "all":
            s, r, o_ = test_triplet
        else:
            s, r = test_triplet

        subject_relation = test_triplet[:2]
        num_entity = len(node_embeddings)

        delete_idx = torch.sum(h_r == subject_relation, dim = 1)
        delete_idx = torch.nonzero(delete_idx == 2).squeeze()
    
        delete_entity_idx = test_triplets[delete_idx, 2].view(-1).numpy()
        perturb_entity_idx = np.array(list(set(np.arange(num_entity)) - set(delete_entity_idx)))
        perturb_entity_idx = torch.from_numpy(perturb_entity_idx).squeeze()

        if infer == "all":
            perturb_entity_idx = torch.cat((perturb_entity_idx, torch.unsqueeze(o_, 0)))

        o = self.proto(
                node_embeddings[s],
                self._embed_model.relational_embedding[r],
                node_embeddings[perturb_entity_idx])

        score = torch.sigmoid(o)
        return perturb_entity_idx[score > threshold]


    def _predict(self, test_triplets, threshold=0.5, directed=True, infer=None):

        test_triplets = torch.tensor(test_triplets)
        triplets = torch.tensor(self.triplets_)

        s, r, o = triplets.T
        nodes = torch.tensor(list(set(s.tolist() + o.tolist())))
        edge_index = torch.stack([s, o])

        # make graph
        g = dgl.graph((s, o), num_nodes=edge_index.max()+1)
        g.edata[dgl.ETYPE] = r
        g.edata['norm'] = dgl.norm_by_dst(g).unsqueeze(-1)
        del s, r, o

        node_embeddings = self._embed_model(g, nodes)

        h_r = triplets[:, :2]
        t_r = torch.stack((triplets[:, 2], triplets[:, 1])).transpose(0, 1)

        visited, predicted_links = {}, []
        for test_triplet in test_triplets:
            s, r, o_ = test_triplet
            k = ''.join([str(s), "_", str(r)])
            kr = ''.join([str(r), "_", str(s)])

            # for [s, r] -> {d}
            if k not in visited:

                links = self.calculate_prob(
                        test_triplet, 
                        test_triplets,
                        threshold, 
                        h_r, 
                        node_embeddings,
                        infer
                ) 
                visited[k] = ''
                predicted_links += [[self._id2node[s.item()], self._id2relation[r.item()], 
                    self._id2node[i.item()]] for i in links]

            # for [d, r] -> {s}
            if kr not in visited and not directed:
                links = self.calculate_prob(
                        test_triplet,
                        test_triplets,
                        threshold,
                        t_r,
                        node_embeddings,
                        infer
                )
                visited[k] = ''
                predicted_links += [[self._id2node[s.item()], self._id2relation[r.item()], 
                    self._id2node[i.item()]] for i in links]
                
        # TODO: dropduplicates    
        predicted_links = pd.DataFrame(
            predicted_links, columns = [self._source, self._relation, self._destination]
        )
        return predicted_links, node_embeddings

    def predict_link(self, test_df, src, rel, threshold=0.5):

        nodes = [self._node2id[i] for i in test_df[src].tolist()]
        relations = [self._relation2id[i] for i in test_df[rel].tolist()]

        all_nodes = self._node2id.values()
        result = None
        for s, r in zip(nodes, relations):
            t_ = [[s, r, i] for i in all_nodes]
            o = self.score(t_)
            o = torch.tensor(t_)[o>=threshold]
            result = np.concatenate((result, o), axis=0) if result is not None else o

        result_df = []
        for i in result:
            s, r, d = i
            result_df += [[self._id2node[s], self._id2relation[r], self._id2node[d]]]
        result_df = pd.DataFrame(result_df, columns=[src, rel, "predicted_destination"])

        return result_df

    def predict_link_all(self, threshold=0.99, return_embeddings=True):
        predicted_links, node_embeddings = self._predict(
                    torch.tensor(self.triplets_),
                    threshold,
                    infer="all"
        )

        existing_links = self._edges[[self._source, self._relation, self._destination]]

        all_links = pd.concat(
                [existing_links, predicted_links],
                ignore_index=True
        ).drop_duplicates()
        
        g_new = self.nodes(self._nodes).edges(all_links, self._source, self._destination)
        #create a new graphistry graph
        if return_embeddings:
            return g_new, predicted_links, node_embeddings
        return g_new
    
    def score(self, triplets):
        emb = torch.tensor(self._embeddings)
        triplets = torch.tensor(triplets)
        score =  self._embed_model.score(emb, triplets)
        prob = torch.sigmoid(score)
        return prob.detach().numpy()

    def eval(self, threshold):
        if self.test_idx != []:
            s, r, d = torch.tensor(self.triplets_).T[self.test_idx]
            triplets = torch.stack(s, r, d)
            score = self.score(triplets)
            return len(score[score > threshold]) / len(score) * 100
        else:
            #raise exception -> "train_split must be < 1 for eval()"
            print('train_split must be < 1 for eval()')
       

class HeteroEmbed(nn.Module):
    def __init__(self, num_nodes, num_rels, d, proto, node_features=None, reg=0.01):
        super().__init__()

        self.reg = reg
        self.proto = proto
        self._node_features = node_features
        if self._node_features is not None:
            self._node_features = torch.tensor(self._node_features.values, dtype=torch.float32)
            print("node_features shape", node_features.shape)
        hidden = self._node_features.shape[-1] if node_features is not None else None
        self.rgcn = RGCNEmbed(d, num_nodes, num_rels, hidden)
        self.relational_embedding = nn.Parameter(torch.Tensor(num_rels, d))

        nn.init.xavier_uniform_(
                self.relational_embedding,
                gain=nn.init.calculate_gain('relu')
        )

    def __call__(self, g, node_ids):
        # returns node embeddings
        x = None
        if self._node_features is not None:
            #node_ids = torch.tensor([n for n in node_ids if n < len(self._node_features)])
            x = self._node_features[node_ids]
        return self.rgcn(g, node_ids, node_features=x)
    

    def score(self, node_embedding, triplets):
        h, r, t = triplets.T
        h, r, t = node_embedding[h], self.relational_embedding[r], node_embedding[t]
        return self.proto(h, r, t)

    def loss(self, node_embedding, triplets, labels):
        score = self.score(node_embedding, triplets)

        # binary crossentropy loss
        l = F.binary_cross_entropy_with_logits(score, labels)

        # regularization loss
        ne_ = torch.mean(node_embedding.pow(2))
        re_ = torch.mean(self.relational_embedding.pow(2))
        rl = ne_ + re_
        
        return l + self.reg * rl
    

class SubgraphIterator:
    def __init__(self, g, sample_size=30000, num_epochs=1000):
        self.num_epochs = num_epochs
        # TODO: raise exception -> sample size must be > 1
        self.sample_size = int(sample_size/2)
        self.eids = np.arange(g.num_edges())
        self.g = g

    def __len__(self):
        return self.num_epochs
    
    def __getitem__(self, i):
        eids = torch.from_numpy(
                np.random.choice(
                    self.eids, self.sample_size
                )
        )

        src, dst = self.g.find_edges(eids)
        rel = self.g.edata[dgl.ETYPE][eids].numpy()

        uniq_v, _ = torch.unique(torch.cat((src, dst)), return_inverse=True)
        num_nodes = len(uniq_v)

        triplets = np.stack((src, rel, dst)).T
        
        # negative sampling
        samples, labels = SubgraphIterator.sample_neg_(
                triplets, 
                num_nodes, 
                self.sample_size  # does nothing
        )

        src, rel, dst = samples.T

        # might need to add bidirectional edges
        sub_g = dgl.graph((src, dst), num_nodes=num_nodes)
        sub_g.edata[dgl.ETYPE] = rel
        sub_g.edata['norm'] = dgl.norm_by_dst(sub_g).unsqueeze(-1)
        uniq_v = uniq_v.view(-1).long()

        return sub_g, uniq_v, samples, labels

    @staticmethod
    def sample_neg_(triplets, num_nodes, sample_size):

        # TODO: remove all numpy operations

        triplets = torch.tensor(triplets)
        h, r, t = triplets.T
        h_o_t = torch.randint(high=2, size=h.size())

        random_h = torch.randint(high=num_nodes, size=h.size())
        random_t = torch.randint(high=num_nodes, size=h.size())

        neg_h = torch.where(h_o_t == 0, random_h, h)
        neg_t = torch.where(h_o_t == 1, random_t, t)
        neg_triplets = torch.stack((neg_h, r, neg_t), dim=1)

        all_triplets = torch.cat((triplets, neg_triplets), dim=0)
        labels = torch.zeros((all_triplets.size()[0]))
        labels[:triplets.shape[0]] = 1
        
        return all_triplets, labels<|MERGE_RESOLUTION|>--- conflicted
+++ resolved
@@ -1,9 +1,5 @@
-<<<<<<< HEAD
 import pandas as pd
 
-=======
-from matplotlib.font_manager import X11FontDirectories
->>>>>>> 6a7381e7
 import numpy as np
 import torch
 import torch.nn as nn
@@ -12,7 +8,9 @@
 from collections import Counter
 
 import dgl
+from dgl.data import split_dataset
 from dgl.dataloading import GraphDataLoader
+
 import torch.nn.functional as F
 
 from .networks import RGCNEmbed
@@ -34,6 +32,18 @@
         return -(h * r - t).norm(p=1, dim=1)
  
     
+
+def get_dataloaders(dataset, seed, batch_size=32):
+    train_set, val_set, test_set = split_dataset(dataset,
+                                                 frac_list=[0.8, 0.1, 0.1],
+                                                 shuffle=True,
+                                                 random_state=seed)
+    train_loader = GraphDataLoader(train_set, use_ddp=True, batch_size=batch_size, shuffle=True)
+    test_loader = GraphDataLoader(test_set, batch_size=batch_size)
+    val_loader = GraphDataLoader(val_set, batch_size=batch_size)
+
+    return train_loader, test_loader, val_loader,
+
 
 class HeterographEmbedModuleMixin(nn.Module):
     def __init__(self):
@@ -45,7 +55,7 @@
                 'RotatE':  EmbedDistScore.RotatE
         }
 
-    def embed(self, relation, proto='DistMult', d=32, use_feat=True, X=None, epochs=2, batch_size=32, train_split=1, *args, **kwargs):
+    def embed(self, relation, proto='DistMult', d=32, use_feat=True, X=None, epochs=2, batch_size=32, train_split=0.8, *args, **kwargs):
         src, dst = self._source, self._destination
         self._relation = relation
         self._use_feat = use_feat
@@ -60,14 +70,7 @@
             # todo decouple self from res
             self = res = res.featurize(kind="nodes", X=X, *args, **kwargs)
 
-<<<<<<< HEAD
-
-        if self._node is not None:
-            nodes = self._nodes[self._node] #list(set(self._edges[src].tolist() + self._edges[dst].tolist()))
-        else:
-            nodes = pd.concat([self._edges[src], self._edges[dst]]).unique()
-        
-=======
+
         if self._node is not None and self._nodes is not None:
             nodes = self._nodes[self._node]
         elif self._node is None and self._nodes is not None:
@@ -76,12 +79,10 @@
                         self._nodes.index.stop,
                         self._nodes.index.step
             ))
+            print(f'not node but nodes: {nodes}')
         else:
-            nodes = list(set(
-                self._edges[src].tolist() + self._edges[dst].tolist()
-            ))
+            nodes = pd.concat([self._edges[src], self._edges[dst]]).unique()
             
->>>>>>> 6a7381e7
         edges = self._edges
         edges = edges[edges[src].isin(nodes) & edges[dst].isin(nodes)]
         relations = [r for r, count in Counter(edges[relation].tolist()).most_common()]
@@ -93,49 +94,50 @@
         self._id2node = {idx:n for idx, n in enumerate(nodes)}
         self._id2relation = {idx:r for idx, r in enumerate(relations)}
 
-        s, r, t = self._edges[src].tolist(), self._edges[relation].tolist(), self._edges[dst].tolist()
+        s, r, t = edges[src].tolist(), edges[relation].tolist(), edges[dst].tolist()
         triplets = [[self._node2id[_s], self._relation2id[_r], self._node2id[_t]] for _s, _r, _t in zip(s, r, t)]
 
         # split idx
-        train_size = int(train_split * len(triplets))
-        test_size = len(triplets) - train_size
-        train_dataset, test_dataset = torch.utils.data.random_split(
-                torch.tensor(triplets), 
-                [train_size, test_size]
-        )
+        train_dataset, val_dataset, test_dataset = get_dataloaders(triplets, seed=0, batch_size=batch_size)
         self.train_idx = train_dataset.indices
         self.test_idx = test_dataset.indices
+        
 
         self.triplets_ = triplets
         print('triplets', len(triplets))
 
         del s, r, t
         
-<<<<<<< HEAD
-        num_nodes, num_rels = len(node2id), len(relation2id)
-        print('nodes', num_nodes, 'relations', num_rels)
-        print('max id', max(node2id.values()), max(relation2id.values()))
-=======
         num_nodes, num_rels = len(self._node2id), len(self._relation2id)
->>>>>>> 6a7381e7
-
+        # print('nodes', num_nodes, 'relations', num_rels)
+        # print('max id', max(node2id.values()), max(relation2id.values()))
         s, r, t = torch.tensor(triplets).T
+        # g_dgl = dgl.graph(
+        #         (s[self.train_idx], t[self.train_idx]), 
+        #         num_nodes=num_nodes
+        # )
         g_dgl = dgl.graph(
-                (s[self.train_idx], t[self.train_idx]), 
+                (s, t), 
                 num_nodes=num_nodes
         )
-        g_dgl.edata[dgl.ETYPE] = r[self.train_idx]
+        g_dgl.edata[dgl.ETYPE] = r#[self.train_idx]
         g_dgl.edata['norm'] = dgl.norm_by_dst(g_dgl).unsqueeze(-1)
 
         self.g_dgl = g_dgl
 
         # TODO: bidirectional connection
         g_iter = SubgraphIterator(g_dgl)
-        g_dataloader = GraphDataLoader(
-                g_iter, 
-                batch_size=batch_size, 
-                collate_fn=lambda x: x[0]
-        )
+        sampler = dgl.dataloading.NeighborSampler(
+            [2,2]) #MultiLayerFullNeighborSampler(2)
+        # g_dataloader = GraphDataLoader(
+        #         g_iter, 
+        #         batch_size=batch_size, 
+        #         collate_fn=lambda x: x[0]
+        # )
+        g_dataloader = dgl.dataloading.DataLoader(g_dgl, self.train_idx, graph_sampler=sampler, 
+                                                  batch_size=batch_size, device='cpu', shuffle=True, drop_last=True
+                                                  #collate_fn=lambda x: x[0]
+                                                  )
 
         # init model and optimizer
         model = HeteroEmbed(num_nodes, num_rels, d, proto=self.proto, 
@@ -146,9 +148,12 @@
         
         pbar = trange(epochs, desc=None)
 
-        for e in pbar:
+        for epoch in pbar:
+            model.train()
+            train_dataset.set_epoch(epoch)
+
             for data in g_dataloader:
-                model.train()
+                
                 g, node_ids, edges, labels = data
 
                 emb = model(g, node_ids)
@@ -160,11 +165,12 @@
                 pbar.set_description(f"loss: {loss.item()}")
 
         self._embed_model = model
-        model.eval()
+        score = self._eval(threshold=0.95)
+        print('score', score)
         self._embeddings = model(g_dgl, g_dgl.nodes()).detach().numpy()
         return self
 
-    def calculate_prob(self, test_triplet, test_triplets, threshold, h_r, node_embeddings, infer=None):
+    def _calculate_prob(self, test_triplet, test_triplets, threshold, h_r, node_embeddings, infer=None):
         # TODO: simplify
 
         if infer == "all":
@@ -223,7 +229,7 @@
             # for [s, r] -> {d}
             if k not in visited:
 
-                links = self.calculate_prob(
+                links = self._calculate_prob(
                         test_triplet, 
                         test_triplets,
                         threshold, 
@@ -237,7 +243,7 @@
 
             # for [d, r] -> {s}
             if kr not in visited and not directed:
-                links = self.calculate_prob(
+                links = self._calculate_prob(
                         test_triplet,
                         test_triplets,
                         threshold,
@@ -264,7 +270,7 @@
         result = None
         for s, r in zip(nodes, relations):
             t_ = [[s, r, i] for i in all_nodes]
-            o = self.score(t_)
+            o = self._score(t_)
             o = torch.tensor(t_)[o>=threshold]
             result = np.concatenate((result, o), axis=0) if result is not None else o
 
@@ -276,7 +282,7 @@
 
         return result_df
 
-    def predict_link_all(self, threshold=0.99, return_embeddings=True):
+    def predict_links(self, threshold=0.99, return_embeddings=True):
         predicted_links, node_embeddings = self._predict(
                     torch.tensor(self.triplets_),
                     threshold,
@@ -296,22 +302,22 @@
             return g_new, predicted_links, node_embeddings
         return g_new
     
-    def score(self, triplets):
+    def _score(self, triplets):
         emb = torch.tensor(self._embeddings)
         triplets = torch.tensor(triplets)
         score =  self._embed_model.score(emb, triplets)
         prob = torch.sigmoid(score)
         return prob.detach().numpy()
 
-    def eval(self, threshold):
+    def _eval(self, threshold):
         if self.test_idx != []:
             s, r, d = torch.tensor(self.triplets_).T[self.test_idx]
             triplets = torch.stack(s, r, d)
-            score = self.score(triplets)
+            score = self._score(triplets)
             return len(score[score > threshold]) / len(score) * 100
         else:
-            #raise exception -> "train_split must be < 1 for eval()"
-            print('train_split must be < 1 for eval()')
+            #raise exception -> "train_split must be < 1 for _eval()"
+            print('train_split must be < 1 for _eval()')
        
 
 class HeteroEmbed(nn.Module):
@@ -388,7 +394,7 @@
         triplets = np.stack((src, rel, dst)).T
         
         # negative sampling
-        samples, labels = SubgraphIterator.sample_neg_(
+        samples, labels = SubgraphIterator.sample_neg(
                 triplets, 
                 num_nodes, 
                 self.sample_size  # does nothing
@@ -405,7 +411,7 @@
         return sub_g, uniq_v, samples, labels
 
     @staticmethod
-    def sample_neg_(triplets, num_nodes, sample_size):
+    def sample_neg(triplets, num_nodes, sample_size):
 
         # TODO: remove all numpy operations
 
