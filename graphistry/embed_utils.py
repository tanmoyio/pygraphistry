import numpy as np
import pandas as pd
import torch
import torch.nn as nn
import dgl
from dgl.dataloading import GraphDataLoader
import torch.nn.functional as F
from .networks import RGCNEmbed
from tqdm import trange
import logging
logger = logging.getLogger(__name__)


class EmbedDistScore:

    @staticmethod
    def TransE(h, r, t):
        return (h + r - t).norm(p=1, dim=1)

    @staticmethod
    def DistMult(h, r, t):
        return (h * r * t).sum(dim=1)

    @staticmethod
    def RotatE(h, r, t):
        return -(h * r - t).norm(p=1, dim=1)


class HeterographEmbedModuleMixin(nn.Module):
    def __init__(self):
        super().__init__()

        self.protocol = {
            'TransE': EmbedDistScore.TransE,
            'DistMult': EmbedDistScore.DistMult,
            'RotatE': EmbedDistScore.RotatE
        }

    def _preprocess_embedding_data(self, train_split=0.8):
        print('Preprocessing embedding data')
        src, dst = self._source, self._destination
        relation = self._relation

        if self._node is not None and self._nodes is not None:
            nodes = self._nodes[self._node]
        elif self._node is None and self._nodes is not None:
            nodes = list(range(
                self._nodes.index.start,
                self._nodes.index.stop,
                self._nodes.index.step
            ))
        else:
            nodes = list(set(
                self._edges[src].tolist() + self._edges[dst].tolist()
            ))

        edges = self._edges
        edges = edges[edges[src].isin(nodes) & edges[dst].isin(nodes)]
        relations = list(set(edges[relation].tolist()))

        # type2id
        self._node2id = {n: idx for idx, n in enumerate(nodes)}
        self._relation2id = {r: idx for idx, r in enumerate(relations)}

        self._id2node = {idx: n for idx, n in enumerate(nodes)}
        self._id2relation = {idx: r for idx, r in enumerate(relations)}

        s, r, t = (
                edges[src].tolist(),
                edges[relation].tolist(),
                edges[dst].tolist()
        )
        triplets = [[
            self._node2id[_s],
            self._relation2id[_r],
            self._node2id[_t]] for _s, _r, _t in zip(s, r, t)]

        # split idx
        if not hasattr(self, 'train_idx') or self._train_split != train_split:
            print('--Splitting data')
            train_size = int(train_split * len(triplets))
            test_size = len(triplets) - train_size
            train_dataset, test_dataset = torch.utils.data.random_split(
                    torch.tensor(triplets),
                    [train_size, test_size]
            )
            self.train_idx = train_dataset.indices
            self.test_idx = test_dataset.indices

        self.triplets = triplets
        self._num_nodes, self._num_rels = (
                len(self._node2id),
                len(self._relation2id)
        )
        print(f"--num_nodes: {self._num_nodes}, \
                num_relationships: {self._num_rels}")

    def _build_graph(self):
        s, r, t = torch.tensor(self.triplets).T
        g_dgl = dgl.graph(
                (s[self.train_idx], t[self.train_idx]),
                num_nodes=self._num_nodes
        )
        g_dgl.edata[dgl.ETYPE] = r[self.train_idx]
        g_dgl.edata['norm'] = dgl.norm_by_dst(g_dgl).unsqueeze(-1)

        self.g_dgl = g_dgl

    def _init_model(self, batch_size, device):
        g_iter = SubgraphIterator(self.g_dgl)
        g_dataloader = GraphDataLoader(
                g_iter,
                batch_size=batch_size,
                collate_fn=lambda x: x[0]
        )

        # init model
        model = HeteroEmbed(
                self._num_nodes,
                self._num_rels,
                self._embed_dim,
                proto=self.proto,
                node_features=self._node_features,
                device=device
        )

        return model, g_dataloader

    def _train_embedding(self, epochs, batch_size, lr, device):
        print('Training embedding')
        model, g_dataloader = self._init_model(batch_size, device)
        if hasattr(self, '_embed_model'):
            model = self._embed_model
            print("--Reusing previous model")

        optimizer = torch.optim.Adam(model.parameters(), lr=lr)
        pbar = trange(epochs, desc=None)
        model.to(device)

        score = 0
        for epoch in pbar:
            model.train()
            for data in g_dataloader:
                g, edges, labels = data

                g = g.to(device)
                edges = edges.to(device)
                labels = labels.to(device)

                emb = model(g)
                loss = model.loss(emb, edges, labels)
                optimizer.zero_grad()
                loss.backward()
                nn.utils.clip_grad_norm_(model.parameters(), max_norm=1.0)
                optimizer.step()
                pbar.set_description(f"epoch: {epoch+1}, loss: {loss.item():.4f}, score: {score:.4f}%")

            model.eval()
            self._embeddings = model(self.g_dgl.to(device)).detach()
            self._embed_model = model
            if self._eval_flag:
                score = self._eval(threshold=0.5)
                pbar.set_description(f"epoch: {epoch+1}, loss: {loss.item():.4f}, score: {score:.2f}%")

        return self

    def embed(
        self,
        relation,
        proto='DistMult',
        embedding_dim=32,
        use_feat=False,
        X=None,
        epochs=2,
        batch_size=32,
        train_split=0.8,
        lr=1e-2,
        inplace=False,
        device="cpu",
        evaluate=True,
        *args,
        **kwargs
    ):

        """Embed a graph using a relational graph convolutional network (RGCN),
            and return a new graphistry graph with the embeddings as node
            attributes.

        Args:
            relation pd.column: column to use as relation between nodes
            proto (str, optional): metric to use, ['TransE', 'RotateE',
                'DistMult'] or provide your own. Defaults to 'DistMult'.
            d (int, optional): relation embedding dimension. Defaults to 32.
            use_feat (bool, optional): whether to featurize nodes, if False
                will produce random embeddings and shape them during training.
                Defaults to True.
            X (List or pd.DataFrame, optional): Which columns in the nodes
                dataframe to featurize. Inherets args from
                graphistry.featurize()
                Defaults to None.
            lr (float, optional): learning rate. Defaults to 0.003.
            evaluate (bool, optional): whether to evaluate the model.
                Defaults to False.
            epochs (int, optional): traing epoch. Defaults to 2.
            batch_size (int, optional): batch size. Defaults to 32.
            train_split (float, optional): train percentage, between 0, 1.
                Defaults to 0.8.

        Returns:
            self: graphistry instance
        """
        if inplace:
            res = self
        else:
            res = self.bind()

        res._relation = relation
        res._use_feat = use_feat
        res._embed_dim = embedding_dim
        res._train_split = train_split
        res._eval_flag = evaluate

        if callable(proto):
            res.proto = proto
        else:
            res.proto = res.protocol[proto]

        if res._use_feat and res._nodes is not None:
            # todo decouple self from res
            res = res.featurize(kind="nodes", X=X, *args, **kwargs)

        if not hasattr(self, 'triplets'):
            res._preprocess_embedding_data(train_split=train_split)
            res._build_graph()

        return res._train_embedding(epochs, batch_size, lr=lr, device=device)

    def calculate_prob(
        self,
        test_triplet,
        test_triplets,
        threshold,
        h_r,
        node_embeddings,
        infer=None
    ):
        # TODO: simplify
        if infer == "all":
            s, r, o_ = test_triplet
        else:
            s, r = test_triplet

        subject_relation = test_triplet[:2]
        num_entity = len(node_embeddings)

        delete_idx = torch.sum(h_r == subject_relation, dim=1)
        delete_idx = torch.nonzero(delete_idx == 2).squeeze()
        delete_entity_idx = test_triplets[delete_idx, 2].view(-1).numpy()
        perturb_entity_idx = np.array(
                list(set(np.arange(num_entity)) - set(delete_entity_idx))
        )
        perturb_entity_idx = torch.from_numpy(perturb_entity_idx).squeeze()

        if infer == "all":
            perturb_entity_idx = torch.cat(
                    (perturb_entity_idx, torch.unsqueeze(o_, 0))
            )

        o = self.proto(
                node_embeddings[s],
                self._embed_model.relational_embedding[r],
                node_embeddings[perturb_entity_idx])

        score = torch.sigmoid(o)
        return perturb_entity_idx[score > threshold]

    def _predict(
        self,
        test_triplets,
        threshold=0.95,
        directed=True,
        infer=None
    ):

        if type(test_triplets) != torch.Tensor:
            test_triplets = torch.tensor(test_triplets)
        triplets = torch.tensor(self.triplets)

        s, r, o = triplets.T
        edge_index = torch.stack([s, o])

        # make graph
        g = dgl.graph((s, o), num_nodes=edge_index.max()+1)
        g.edata[dgl.ETYPE] = r
        g.edata['norm'] = dgl.norm_by_dst(g).unsqueeze(-1)
        del s, r, o

        node_embeddings = self._embed_model(g)

        h_r = triplets[:, :2]
        t_r = torch.stack((triplets[:, 2], triplets[:, 1])).transpose(0, 1)

        visited, predicted_links = {}, []
        for test_triplet in test_triplets:
            s, r, o_ = test_triplet
            k = ''.join([str(s), "_", str(r)])
            kr = ''.join([str(r), "_", str(s)])

            # for [s, r] -> {d}
            if k not in visited:

                links = self.calculate_prob(
                        test_triplet,
                        test_triplets,
                        threshold,
                        h_r,
                        node_embeddings,
                        infer
                )
                visited[k] = ''
                predicted_links += [
                        [
                            self._id2node[s.item()],
                            self._id2relation[r.item()],
                            self._id2node[i.item()]]
                        for i in links
                ]

            # for [d, r] -> {s}
            if kr not in visited and not directed:
                links = self.calculate_prob(
                        test_triplet,
                        test_triplets,
                        threshold,
                        t_r,
                        node_embeddings,
                        infer
                )
                visited[k] = ''
                predicted_links += [
                        [
                            self._id2node[s.item()],
                            self._id2relation[r.item()],
                            self._id2node[i.item()]
                        ] for i in links
                ]

        predicted_links = pd.DataFrame(
            predicted_links,
            columns=[self._source, self._relation, self._destination]
        )
        return predicted_links, node_embeddings

    def predict_link(
        self,
        test_df: pd.DataFrame,
        src,
        rel,
        threshold: float = 0.95
    ):
        """predict links from a test dataframe given src/dst & rel columns

        Args:
            test_df (pd.DataFrame): dataframe of test data
            src : source column name
            rel : relation column name
            threshold (float, optional): probability threshold/confidence.
                Defaults to 0.95.

        Returns:
            pd.DataFrame: dataframe of predicted links
        """

        nodes = [self._node2id[i] for i in test_df[src].tolist()]
        relations = [self._relation2id[i] for i in test_df[rel].tolist()]

        all_nodes = self._node2id.values()
        result = None
        for s, r in zip(nodes, relations):
            t_ = [[s, r, i] for i in all_nodes]
            o = self._score(t_)
            o = torch.tensor(t_)[o >= threshold]
            result = np.concatenate(
                    (result, o), axis=0
            ) if result is not None else o

        result_df = []
        for i in result:
            s, r, d = i
            result_df += [
                    [
                        self._id2node[s],
                        self._id2relation[r],
                        self._id2node[d]
                    ]
            ]
        result_df = pd.DataFrame(
                result_df,
                columns=[src, rel, "predicted_destination"]
        )

        return result_df

    def predict_links(
        self,
        threshold=0.99,
        return_embeddings=True,
        retain_old_edges=False
    ):
        """predict links over entire graph given a threshold

        Args:
            threshold (float, optional): Probability threshold.
                Defaults to 0.99.
            return_embeddings (bool, optional): will return DataFrame of
                predictions and node embeddings. Defaults to True.
            retain_old_edges (bool, optional): will include old edges in
                predicted graph. Defaults to False.

        Returns:
            graph: (graphistry graph) or
                    (graphistry graph, DataFrame of predictions and
                    node embeddings) when return_embeddings=True
        """

        predicted_links, node_embeddings = self._predict(
                    torch.tensor(self.triplets),
                    threshold,
                    infer="all"
        )

        existing_links = self._edges[
                [self._source, self._relation, self._destination]
        ]

        if retain_old_edges:
            all_links = pd.concat(
                [existing_links, predicted_links],
                ignore_index=True
            ).drop_duplicates()
        else:
            all_links = predicted_links

        g_new = self.nodes(
                    self._nodes,
                    self._node
                )
        g_new = g_new.edges(
                    all_links,
                    self._source,
                    self._destination
        )

        if return_embeddings:
            return g_new, predicted_links, node_embeddings
        return g_new

    def _score(self, triplets):
        emb = torch.tensor(self._embeddings)
        if type(triplets) != torch.Tensor:
            triplets = torch.tensor(triplets)
        score = self._embed_model.score(emb, triplets)
        prob = torch.sigmoid(score)
        return prob.detach()

    def _eval(self, threshold):
        if self.test_idx != []:
            from time import time
            t = time()
            print("Evaluating...")
            triplets = torch.tensor(self.triplets)[self.test_idx]
            score = self._score(triplets)
            score = 100 * len(score[score >= threshold]) / len(score)
            print(f"--took {(time()-t)/60:.2f} minutes to evaluate")
            return score
        else:
            logger.warning('train_split must be < 1 for _eval()')


class HeteroEmbed(nn.Module):
    def __init__(
        self,
        num_nodes,
        num_rels,
        d,
        proto,
        node_features=None,
        device='cpu',
        reg=0.01
    ):
        super().__init__()

        self.reg = reg
        self.proto = proto
        self.node_features = node_features

        if self.node_features is not None:
<<<<<<< HEAD
            self.node_features = torch.tensor(self.node_features.values, dtype=torch.float32).to(device)
=======
            self.node_features = torch.tensor(
                    self.node_features.values,
                    dtype=torch.float32
            )
>>>>>>> ec112757
            print("--Using node features of shape", node_features.shape)
        hidden = None
        if node_features is not None:
            hidden = self.node_features.shape[-1]
        self.rgcn = RGCNEmbed(d, num_nodes, num_rels, hidden, device=device)
        self.relational_embedding = nn.Parameter(torch.Tensor(num_rels, d))

        nn.init.xavier_uniform_(
                self.relational_embedding,
                gain=nn.init.calculate_gain('relu')
        )

    def __call__(self, g):
        # returns node embeddings
        return self.rgcn(g, node_features=self.node_features)

    def score(self, node_embedding, triplets):
        h, r, t = triplets.T
        h, r, t = (
                node_embedding[h],
                self.relational_embedding[r],
                node_embedding[t]
        )
        return self.proto(h, r, t)

    def loss(self, node_embedding, triplets, labels):
        score = self.score(node_embedding, triplets)

        # binary crossentropy loss
        ce_loss = F.binary_cross_entropy_with_logits(score, labels)

        # regularization loss
        ne_ = torch.mean(node_embedding.pow(2))
        re_ = torch.mean(self.relational_embedding.pow(2))
        rl = ne_ + re_
        return ce_loss + self.reg * rl


class SubgraphIterator:
    def __init__(self, g, sample_size=30000, num_epochs=1000):
        self.num_epochs = num_epochs
        self.sample_size = int(sample_size/2)
        self.eids = np.arange(g.num_edges())
        self.g = g
        self.num_nodes = g.num_nodes()

    def __len__(self):
        return self.num_epochs

    def __getitem__(self, i):
        eids = torch.from_numpy(
                np.random.choice(
                    self.eids, self.sample_size
                )
        )

        src, dst = self.g.find_edges(eids)
        rel = self.g.edata[dgl.ETYPE][eids].numpy()

        triplets = np.stack((src, rel, dst)).T
        samples, labels = SubgraphIterator.sample_neg_(
                triplets,
                self.num_nodes,
        )

        src, rel, dst = samples.T

        # might need to add bidirectional edges
        sub_g = dgl.graph((src, dst), num_nodes=self.num_nodes)
        sub_g.edata[dgl.ETYPE] = rel
        sub_g.edata['norm'] = dgl.norm_by_dst(sub_g).unsqueeze(-1)

        return sub_g, samples, labels

    @staticmethod
    def sample_neg_(triplets, num_nodes):

        triplets = torch.tensor(triplets)
        h, r, t = triplets.T
        h_o_t = torch.randint(high=2, size=h.size())

        random_h = torch.randint(high=num_nodes, size=h.size())
        random_t = torch.randint(high=num_nodes, size=h.size())

        neg_h = torch.where(h_o_t == 0, random_h, h)
        neg_t = torch.where(h_o_t == 1, random_t, t)
        neg_triplets = torch.stack((neg_h, r, neg_t), dim=1)

        all_triplets = torch.cat((triplets, neg_triplets), dim=0)
        labels = torch.zeros((all_triplets.size()[0]))
        labels[:triplets.shape[0]] = 1
        return all_triplets, labels<|MERGE_RESOLUTION|>--- conflicted
+++ resolved
@@ -495,14 +495,10 @@
         self.node_features = node_features
 
         if self.node_features is not None:
-<<<<<<< HEAD
-            self.node_features = torch.tensor(self.node_features.values, dtype=torch.float32).to(device)
-=======
             self.node_features = torch.tensor(
                     self.node_features.values,
                     dtype=torch.float32
-            )
->>>>>>> ec112757
+            ).to(device)
             print("--Using node features of shape", node_features.shape)
         hidden = None
         if node_features is not None:
