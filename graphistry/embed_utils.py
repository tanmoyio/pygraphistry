--- conflicted
+++ resolved
@@ -305,12 +305,7 @@
 
     def _eval(self, threshold):
         if self.test_idx != []:
-<<<<<<< HEAD
-            triplets = torch.tensor(self.triplets_)[self.test_idx]#.T
-            #triplets = torch.stack([s, r, d], dim=1)
-=======
             triplets = torch.tensor(self.triplets_)[self.test_idx]
->>>>>>> 3652468a
             score = self._score(triplets)
             return 100 * len(score[score >= threshold]) / len(score) 
         else:
