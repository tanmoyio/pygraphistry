from pkg_resources import get_distribution, DistributionNotFound

try:
    __version__ = get_distribution('graphistry').version
except DistributionNotFound:
    __version__ = '0.0.0'

<<<<<<< HEAD
from graphistry.pygraphistry import register, bind, edges, nodes, graph, settings
=======
from graphistry.pygraphistry import server, protocol, api_key, api_version, authenticate, register, bind, edges, nodes, graph, settings
>>>>>>> 74ede93c
<|MERGE_RESOLUTION|>--- conflicted
+++ resolved
@@ -5,8 +5,4 @@
 except DistributionNotFound:
     __version__ = '0.0.0'
 
-<<<<<<< HEAD
-from graphistry.pygraphistry import register, bind, edges, nodes, graph, settings
-=======
-from graphistry.pygraphistry import server, protocol, api_key, api_version, authenticate, register, bind, edges, nodes, graph, settings
->>>>>>> 74ede93c
+from graphistry.pygraphistry import register, bind, edges, nodes, graph, settings