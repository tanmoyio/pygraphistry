--- conflicted
+++ resolved
@@ -42,10 +42,7 @@
     ArrowUploader,
     ArrowFileUploader,
     PyGraphistry,
-<<<<<<< HEAD
-=======
     from_igraph
->>>>>>> 09de273a
 )
 
 from graphistry.compute import (
