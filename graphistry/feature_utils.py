from collections import namedtuple
from time import time
from typing import cast, List, Union, Dict, Any, Optional, Tuple, TYPE_CHECKING
from typing_extensions import Literal  # Literal native to py3.8+

import numpy as np
import pandas as pd

from . import constants as config
from .util import setup_logger
from .compute import ComputeMixin

logger = setup_logger(name=__name__, verbose=config.VERBOSE)

if TYPE_CHECKING:
    MIXIN_BASE = ComputeMixin
else:
    MIXIN_BASE = object

import_min_exn = None
import_text_exn = None

try:
    from sentence_transformers import SentenceTransformer
    has_dependancy_text = True
    
except ModuleNotFoundError as e:
    import_text_exn = e
    has_dependancy_text = False

try:
    import scipy, scipy.sparse
    from dirty_cat import (
        SuperVectorizer,
        GapEncoder,
    )
    from sklearn.impute import SimpleImputer
    from sklearn.preprocessing import (
        MinMaxScaler,
        QuantileTransformer,
        StandardScaler,
        RobustScaler,
        MultiLabelBinarizer,
        KBinsDiscretizer,
    )

    has_min_dependancy = True

except ModuleNotFoundError as e:
    import_min_exn = e
    has_min_dependancy = False
    SuperVectorizer = Any

def assert_imported_text():
    if not has_dependancy_text:
        logger.error("AI Package sentence_transformers not found, trying running `pip install graphistry[ai]`")
        raise import_text_exn


def assert_imported():
    if not has_min_dependancy:
        logger.error("AI Packages not found, trying running `pip install graphistry[ai]`")
        raise import_min_exn


# #################################################################################
#
#     Rough calltree
#
# #################################################################################

# umap
#     _featurize_or_get_nodes_dataframe_if_X_is_None
#         _featurize_nodes
#             _node_featurizer
#                 process_textual_or_other_dataframes
#                     encode_textual
#                     process_dirty_dataframes
#                     impute_and_scale_matrix
#
#    _featurize_or_get_edges_dataframe_if_X_is_None
#      _featurize_edges
#      _featurize_or_get_edges_dataframe_if_X_is_None
FeatureEngineConcrete = Literal["none", "pandas", "dirty_cat", "torch"]
FeatureEngine = Literal[FeatureEngineConcrete, "auto"]

def resolve_feature_engine(feature_engine: FeatureEngine) -> FeatureEngineConcrete:

    if "none" == feature_engine:
        return "none"

    if "pandas" == feature_engine:
        return "pandas"

    if "dirty_cat" == feature_engine:
        return "dirty_cat"

    if "torch" == feature_engine:
        return "torch"

    if feature_engine == "auto":
        if has_dependancy_text:
            return "torch"
        if has_min_dependancy:
            return "dirty_cat"
        return "pandas"

    raise ValueError(f'feature_engine expected to be "none", "pandas", "dirty_cat", "torch", but received: {feature_engine} :: {type(feature_engine)}')


YSymbolic = Optional[Union[ List[str], str, pd.DataFrame ]]
def resolve_y(df: Optional[pd.DataFrame], y: YSymbolic) -> pd.DataFrame:

    if isinstance(y, pd.DataFrame):
        return y

    if df is None:
        raise ValueError("Missing data for featurization")

    if y is None:
        return df[[]]
    elif isinstance(y, str):
        return df[[y]]
    elif isinstance(y, list):
        return df[y]
    else:
        raise ValueError(f'Unexpected type for y: {type(y)}')


XSymbolic = Optional[Union[ List[str], str, pd.DataFrame ]]
def resolve_X(df: Optional[pd.DataFrame], X: XSymbolic):

    if isinstance(X, pd.DataFrame):
        return X

    if df is None:
        raise ValueError("Missing data for featurization")

    if X is None:
        return df
    elif isinstance(X, str):
        return df[[X]]
    elif isinstance(X, list):
        return df[X]
    else:
        raise ValueError(f'Unexpected type for X: {type(X)}')

# #################################################################################
#
#      Pandas Helpers
#
# ###############################################################################


def safe_divide(a, b):
    a = np.array(a)
    b = np.array(b)
    return np.divide(a, b, out=np.zeros_like(a), where=b != 0.0, casting="unsafe")


def features_without_target(
    df: pd.DataFrame,
    y: Optional[Union[ List[str], str, pd.DataFrame ]] = None
) -> pd.DataFrame:
    """
        Checks if y DataFrame column name is in df, and removes it from df if so
    _________________________________________________________________________

    :param df: model DataFrame
    :param y: target DataFrame
    :return: DataFrames of model and target
    """
    if y is None:
        return df
    remove_cols = []
    if y is None:
        pass
    elif isinstance(y, pd.DataFrame):
        yc = y.columns
        xc = df.columns
        for c in yc:
            if c in xc:
                remove_cols.append(c)
    elif isinstance(y, pd.Series):
        if y.name and (y.name in df.columns):
            remove_cols = [y.name]
    elif isinstance(y, List):
        remove_cols = y
    elif isinstance(y, str):
        remove_cols = [y]
    else:
        logger.warning("Target is not of type(DataFrame) and has no columns")
    if len(remove_cols):
        logger.debug(f"Removing {remove_cols} columns from DataFrame")
        tf = df.drop(columns=remove_cols, errors="ignore")
        return tf
    return df


def remove_node_column_from_ndf_and_return_ndf(g):
    """
        Helper method to make sure that node name is not featurized
    _________________________________________________________________________

    :param g: graphistry instance
    :return: node DataFrame with or without node column
    """
    if g._node is not None:
        node_label = g._node
        if node_label is not None and node_label in g._nodes.columns:
            logger.debug(
                f"removing node column `{node_label}` so we do not featurize it"
            )
            return g._nodes.drop(columns=[node_label], errors="ignore")
    return g._nodes


def remove_internal_namespace_if_present(df: pd.DataFrame):
    """
        Some tranformations below add columns to the DataFrame, this method removes them before featurization
        Will not drop if suffix is added during UMAP-ing
    _________________________________________________________________________

    :param df: DataFrame
    :return: DataFrame with dropped columns in reserved namespace
    """
    if df is None:
        return None
    # here we drop all _namespace like _x, _y, etc, so that featurization doesn't include them idempotent-ly
    reserved_namespace = [
        config.X,
        config.Y,
        config.SRC,
        config.DST,
        config.WEIGHT,
        config.IMPLICIT_NODE_ID,
        "index",  # in umap, we add
    ]
    df = df.drop(columns=reserved_namespace, errors="ignore")
    return df


# #################################################################################
#
#      Featurization Functions and Utils
#
# ###############################################################################

# can also just do np.number to get all of these, thanks @LEO!
numeric_dtypes = [
    "float64",
    "float32",
    "float",
    "int",
    "int8",
    "int16",
    "int32",
    "int64",
]


def get_dataframe_by_column_dtype(df, include=None, exclude=None):
    # verbose function that might be overkill.
    if exclude is not None:
        df = df.select_dtypes(exclude=exclude)
    if include is not None:
        df = df.select_dtypes(include=include)
    return df


def group_columns_by_dtypes(df: pd.DataFrame, verbose: bool = True) -> Dict:
    # very useful on large DataFrames, super useful if we use a feature_column type transformer too
    gtypes = df.columns.to_series().groupby(df.dtypes).groups
    gtypes = {k.name: list(v) for k, v in gtypes.items()}
    if verbose:
        for k, v in gtypes.items():
            logger.debug(f"{k} has {len(v)} members")
    return gtypes


def set_to_numeric(df: pd.DataFrame, cols: List, fill_value: float = 0.0):
    df[cols] = pd.to_numeric(df[cols], errors="coerce").fillna(fill_value)


def set_to_datetime(df: pd.DataFrame, cols: List, new_col: str):
    # eg df["Start_Date"] = pd.to_datetime(df[['Month', 'Day', 'Year']])
    df[new_col] = pd.to_datetime(df[cols], errors="coerce").fillna(0)


def set_to_bool(df: pd.DataFrame, col: str, value: Any):
    df[col] = np.where(df[col] == value, True, False)


def where_is_currency_column(df: pd.DataFrame, col: str):
    # simple heuristics:
    def check_if_currency(x: str):
        if isinstance(x, str):
            if "$" in x:  # hmmm need to add for ALL currencies...
                return True
            if "," in x:  # and ints next to it
                return True
        try:
            float(x)
            return True
        except:
            return False

    mask = df[col].apply(lambda x: check_if_currency)
    return mask


def set_currency_to_float(df: pd.DataFrame, col: str, return_float: bool = True):
    from re import sub
    from decimal import Decimal

    def convert_money_string_to_float(money: str):
        value = Decimal(sub(r"[^\d\-.]", "", money))  # preserves minus signs
        if return_float:
            return float(value)
        return value

    mask = where_is_currency_column(df, col)
    df[col, mask] = df[col, mask].apply(convert_money_string_to_float)


def is_dataframe_all_numeric(df: pd.DataFrame) -> bool:
    is_all_numeric = True
    for k in df.dtypes.unique():
        if k in numeric_dtypes:
            continue
        else:
            is_all_numeric = False
    return is_all_numeric


def find_bad_set_columns(df: pd.DataFrame, bad_set: List = ["[]"]):
    """
        Finds columns that if not coerced to strings, will break processors.
    ----------------------------------------------------------------------------
    :param df: DataFrame
    :param bad_set: List of strings to look for.
    :return: list
    """
    gtypes = group_columns_by_dtypes(df, verbose=True)
    bad_cols = []
    for k in gtypes.keys():
        for col in gtypes[k]:
            if col in df.columns:
                mask = df.astype(str)[col].isin(bad_set)
                if any(mask):
                    print(k, col)
                    bad_cols.append(col)
    return bad_cols


# #########################################################################################
#
#      Text Utils
#
# #########################################################################################


def check_if_textual_column(
    df: pd.DataFrame, col: str, confidence: float = 0.35, min_words: float = 2.5
) -> bool:
    """
        Checks if `col` column of df is textual or not using basic heuristics
    ___________________________________________________________________________

    :param df: DataFrame
    :param col: column name
    :param confidence: threshold float value between 0 and 1. If column `col` has `confidence` more elements as `str`
            it will pass it onto next stage of evaluation. Default 0.35
    :param min_words: mean minimum words threshold. If mean words across `col` is greater than this, it is deemed textual.
            Default 3.5
    :return: bool, whether column is textual or not
    """
    isstring = df[col].apply(lambda x: isinstance(x, str))
    abundance = sum(isstring) / len(df)
    assert (
        min_words > 1
    ), "probably best to have at least a word if you want to consider this a textual column?"
    if abundance >= confidence:
        # now check how many words
        n_words = df[col].apply(lambda x: len(x.split()) if isinstance(x, str) else 0)
        mean_n_words = n_words.mean()
        if mean_n_words >= min_words:
            logger.debug(
                f"\n\tColumn `{col}` looks textual with mean number of words {mean_n_words:.2f}"
            )
            return True
        else:
            return False
    else:
        return False


def get_textual_columns(
    df: pd.DataFrame, confidence: float = 0.35, min_words: float = 2.5
) -> List:
    """
        Collects columns from df that it deems are textual.
    _________________________________________________________________________

    :param df: DataFrame
    :return: list of columns names
    """
    text_cols = []
    for col in df.columns:
        if check_if_textual_column(df, col, confidence=confidence, min_words=min_words):
            text_cols.append(col)
    if len(text_cols) == 0:
        logger.debug("No Textual Columns were found")
    return text_cols


# #########################################################################################
#
#      Featurization Utils
#
# #########################################################################################


def impute_and_scale_matrix(
    X: pd.DataFrame,
    use_scaler: str = "minmax",
    impute: bool = True,
    n_quantiles: int = 10,
    output_distribution: str = "normal",
    quantile_range=(25, 75),
    n_bins: int = 5,
    encode: str = "ordinal",
    strategy: str = "uniform",
    keep_n_decimals: int = 5,
) -> np.ndarray:
    """
        Helper function for imputing and scaling np.ndarray data using different scaling transformers.
    :param X: np.ndarray
    :param impute: whether to run imputing or not
    :param use_scaler: string in ["minmax", "quantile", "zscale", "robust"], selects scaling transformer
    :param n_quantiles: if use_scaler = 'quantile', sets the quantile bin size.
    :param output_distribution: if use_scaler = 'quantile', can return distribution as ["normal", "uniform"]
    :param quantile_range: if use_scaler = 'robust', sets the quantile range.
    :param TODO add kbins desc
    :return: scaled array, imputer instances or None, scaler instance or None
    """
    available_preprocessors = ["minmax", "quantile", "zscale", "robust", "kbins"]
    available_quantile_distributions = ["normal", "uniform"]

    imputer = None
    res = X
    if impute:
        logger.debug("Imputing Values using mean strategy")
        # impute values
        imputer = SimpleImputer(missing_values=np.nan, strategy="mean")
        imputer = imputer.fit(X)
        res = imputer.transform(X)

    scaler = None
    if use_scaler == "minmax":
        # scale the resulting values column-wise between min and max column values and sets them between 0 and 1
        scaler = MinMaxScaler()
    elif use_scaler == "quantile":
        assert output_distribution in available_quantile_distributions, logger.error(
            f"output_distribution must be in {available_quantile_distributions}, got {output_distribution}"
        )
        scaler = QuantileTransformer(
            n_quantiles=n_quantiles, output_distribution=output_distribution
        )
    elif use_scaler == "zscale":
        scaler = StandardScaler()
    elif use_scaler == "robust":
        scaler = RobustScaler(quantile_range=quantile_range)
    elif use_scaler == "kbins":
        scaler = KBinsDiscretizer(n_bins=n_bins, encode=encode, strategy=strategy)
    elif use_scaler is None:
        return res, imputer, scaler
    else:
        logger.error(
            f"`scaling` must be on of {available_preprocessors} or {None}, got {scaler}.\nData is not scaled"
        )
        return res, imputer, scaler

    logger.debug(f"Applying {use_scaler}-Scaling")
    res = scaler.fit_transform(res)
    res = np.round(
        res, decimals=keep_n_decimals
    )  # since zscale with have small negative residuals (-1e-17) and that kills Hellinger in umap..
    return res, imputer, scaler


def impute_and_scale_df(
    df: pd.DataFrame,
    use_scaler: str = "minmax",
    impute: bool = True,
    n_quantiles: int = 10,
    output_distribution: str = "normal",
    quantile_range=(25, 75),
    n_bins: int = 5,
    encode: str = "ordinal",
    strategy: str = "uniform",
    keep_n_decimals: int = 5,
) -> Tuple[pd.DataFrame, Any, Any]:
    columns = df.columns
    index = df.index

    if not is_dataframe_all_numeric(df):
        logger.warn(
            "Impute and Scaling can only happen on a Numeric DataFrame.\n -- Try featurizing the DataFrame first using graphistry.featurize(..)"
        )
        return df, None, None

    res, imputer, scaler = impute_and_scale_matrix(
        df,
        impute=impute,
        use_scaler=use_scaler,
        n_quantiles=n_quantiles,
        quantile_range=quantile_range,
        output_distribution=output_distribution,
        n_bins=n_bins,
        encode=encode,
        strategy=strategy,
        keep_n_decimals=keep_n_decimals,
    )

    return pd.DataFrame(res, columns=columns, index=index), imputer, scaler


def encode_textual(
    df: pd.DataFrame,
    confidence: float = 0.35,
    min_words: float = 2.5,
    model_name: str = "paraphrase-MiniLM-L6-v2",
) -> np.ndarray:
    t = time()
    model = SentenceTransformer(model_name)

    text_cols = get_textual_columns(df, confidence=confidence, min_words=min_words)
    embeddings = np.zeros((len(df), 1))  # just a placeholder so we can use np.c_
    columns = []
    if text_cols:
        for col in text_cols:
            logger.debug(f"-Calculating Embeddings for column `{col}`")
            # coerce to string in case there are ints, floats, nans, etc mixed into column
            emb = model.encode(df[col].astype(str).values)
            columns.extend([f'{col}_{k}' for k in range(emb.shape[1])])
            embeddings = np.c_[embeddings, emb]
        logger.debug(
            f"Encoded Textual data at {len(df)/(len(text_cols)*(time()-t)/60):.2f} rows per column minute"
        )

    return embeddings, text_cols, columns


def process_textual_or_other_dataframes(
    df: pd.DataFrame,
    y: pd.DataFrame,
    cardinality_threshold: int = 40,
    cardinality_threshold_target: int = 400,
    n_topics: int = config.N_TOPICS_DEFAULT,
    use_scaler: Optional[str] = "robust",
    confidence: float = 0.35,
    min_words: float = 2.5,
    model_name: str = "paraphrase-MiniLM-L6-v2",
    feature_engine: FeatureEngineConcrete = "pandas"
    # test_size: Optional[bool] = None,
) -> Tuple[
    pd.DataFrame,
    Any,
    SuperVectorizer,
    SuperVectorizer,
    Any,
    Any
]:
    """
        Automatic Deep Learning Embedding of Textual Features,
        with the rest of the columns taken care of by dirty_cat
    _________________________________________________________________________

    :param df: pandas DataFrame of data
    :param y: pandas DataFrame of targets
    :param use_scaler: None or string in ['minmax', 'zscale', 'robust', 'quantile']
    :param n_topics: number of topics in Gap Encoder
    :param use_scaler:
    :param confidence: Number between 0 and 1, will pass column for textual processing if total entries are string
            like in a column and above this relative threshold.
    :param min_words: Number greater than 1 that sets the threshold for average number of words to include column for
            textual sentence encoding. Lower values means that columns will be labeled textual and sent to sentence-encoder
    :param model_name: SentenceTransformer model name. See available list at
            https://www.sbert.net/docs/pretrained_models.html#sentence-embedding-models
    :return: X_enc, y_enc, data_encoder, label_encoder
    """

    logger.info('process_textual_or_other_dataframes[%s]', feature_engine)

    t = time()
    if len(df) == 0 or df.empty:
        logger.warning("DataFrame seems to be Empty")

    embeddings = np.zeros((len(df), 1))  # just a placeholder so we can use np.c_
    text_cols = []
    columns_text = []
    if has_dependancy_text and feature_engine == "torch":
        embeddings, text_cols, columns_text = encode_textual(
            df, confidence=confidence, min_words=min_words, model_name=model_name
        )
    else:
        logger.debug(f'! Skipping encoding any textual features since dependency {import_text_exn} is not met')

    other_df = df.drop(columns=text_cols, errors="ignore")

    X_enc, y_enc, data_encoder, label_encoder, _, _ = process_dirty_dataframes(
        other_df,
        y,
        cardinality_threshold=cardinality_threshold,
        cardinality_threshold_target=cardinality_threshold_target,
        n_topics=n_topics,
        use_scaler=None,  # set to None so that it happens later
        feature_engine=feature_engine
    )

    # faux_columns = list(
    #     range(embeddings.shape[1] - 1)
    # )  # minus 1 since the first column is just placeholder

    if data_encoder is not None:
        embeddings = np.c_[embeddings, X_enc.values]
        columns = columns_text + list(X_enc.columns.values)
    else:
        logger.warning(f" Data Encoder is {data_encoder}")
        columns = columns_text  # just sentence-transformers

    # now remove the leading zeros
    embeddings = embeddings[:, 1:]
    imputer, scaler = None, None
    if use_scaler:
        embeddings, imputer, scaler = impute_and_scale_matrix(
            embeddings, use_scaler=use_scaler
        )

    X_enc = pd.DataFrame(embeddings, columns=columns)
    logger.debug(
        f"--The entire Textual and/or other encoding process took {(time()-t)/60:.2f} minutes"
    )
    return X_enc, y_enc, data_encoder, label_encoder, imputer, scaler


def get_cardinality_ratio(df: pd.DataFrame):
    """Calculates ratio of unique values to total number of rows of DataFrame
    --------------------------------------------------------------------------
    :param df: DataFrame
    """
    ratios = {}
    for col in df.columns:
        ratio = df[col].nunique() / len(df)
        ratios[col] = ratio
    return ratios


def make_dense(X):
    if scipy.sparse.issparse(X):
        return X.todense()
    return X


def process_dirty_dataframes(
    ndf: pd.DataFrame,
    y: Optional[pd.DataFrame],
    cardinality_threshold: int = 40,
    cardinality_threshold_target: int = 400,
    n_topics: int = config.N_TOPICS_DEFAULT,
    use_scaler: Optional[str] = None,
    feature_engine: FeatureEngineConcrete = "pandas"
) -> Tuple[
    pd.DataFrame,
    Optional[pd.DataFrame],
    SuperVectorizer,
    SuperVectorizer,
    Any,
    Any
]:
    """
        Dirty_Cat encoder for record level data. Will automatically turn
        inhomogeneous dataframe into matrix using smart conversion tricks.
    _________________________________________________________________________

    :param ndf: node DataFrame
    :param y: target DataFrame or series
    :param cardinality_threshold: For ndf columns, below this threshold, encoder is OneHot, above, it is GapEncoder
    :param cardinality_threshold_target: For target columns, below this threshold, encoder is OneHot, above, it is GapEncoder
    :param n_topics: number of topics for GapEncoder, default 42
    :param use_scaler: None or string in ['minmax', 'zscale', 'robust', 'quantile']
    :return: Encoded data matrix and target (if not None), the data encoder, and the label encoder.
    """

    if feature_engine == "none" or feature_engine == "pandas":
        return (
            ndf.select_dtypes(include=[np.number]),
            y.select_dtypes(include=[np.number]) if y is not None else None,
            None,
            None,
            None,
            None
        )

    t = time()
    data_encoder = SuperVectorizer(
        auto_cast=True,
        cardinality_threshold=cardinality_threshold,
        high_card_cat_transformer=GapEncoder(n_topics),
        # numerical_transformer=StandardScaler(), This breaks since -- AttributeError: Transformer numeric (type StandardScaler)
        #  does not provide get_feature_names.
        datetime_transformer=None,  # TODO add a smart datetime -> histogram transformer
    )
    label_encoder = None
    y_enc = None
    imputer = None
    scaler = None
    if not ndf.empty:
        if not is_dataframe_all_numeric(ndf):
            logger.debug("Encoding DataFrame might take a few minutes --------")
            X_enc = data_encoder.fit_transform(ndf, y)
            X_enc = make_dense(X_enc)
            all_transformers = data_encoder.transformers
            features_transformed = data_encoder.get_feature_names_out()
            logger.debug(f"-Shape of data {X_enc.shape}\n")
            logger.debug(f"-Transformers: \n{all_transformers}\n")
            logger.debug(f"-Transformed Columns: \n{features_transformed[:20]}...\n")
            logger.debug(f"--Fitting on Data took {(time() - t) / 60:.2f} minutes\n")
            X_enc = pd.DataFrame(X_enc, columns=features_transformed)
            X_enc = X_enc.fillna(0)
        else:
            # if we pass only a numeric DF, data_encoder throws
            # RuntimeError: No transformers could be generated !
            logger.debug("-*-*-DataFrame is already completely numeric")
            X_enc = ndf.astype(float)
            data_encoder = False  # DO NOT SET THIS TO NONE
            features_transformed = ndf.columns
            logger.debug(f"-Shape of data {X_enc.shape}\n")
            logger.debug(f"-Columns: {features_transformed[:20]}...\n")

        if use_scaler is not None:
            X_enc, imputer, scaler = impute_and_scale_df(X_enc, use_scaler=use_scaler)
    else:
        X_enc = ndf
        data_encoder = None
        logger.debug("*Given DataFrame seems to be empty")

    if y is not None and len(y.columns) > 0:
        t2 = time()
        logger.debug("-Fitting Targets --\n%s", y.columns)
        label_encoder = SuperVectorizer(
            auto_cast=True,
            cardinality_threshold=cardinality_threshold_target,
            datetime_transformer=None,  # TODO add a smart datetime -> histogram transformer
        )
        y_enc = label_encoder.fit_transform(y)
        y_enc = make_dense(y_enc)
        labels_transformed = label_encoder.get_feature_names_out()
        y_enc = pd.DataFrame(np.array(y_enc), columns=labels_transformed)
        y_enc = y_enc.fillna(0)

        logger.debug(f"-Shape of target {y_enc.shape}")
        logger.debug(f"-Target Transformers used: {label_encoder.transformers}\n")
        logger.debug(
            f"--Fitting SuperVectorizer on TARGET took {(time()-t2)/60:.2f} minutes\n"
        )
    else:
        y_enc = y

    return X_enc, y_enc, data_encoder, label_encoder, imputer, scaler


def process_edge_dataframes(
    edf: pd.DataFrame,
    y: pd.DataFrame,
    src: str,
    dst: str,
    cardinality_threshold: int = 40,
    cardinality_threshold_target: int = 400,
    n_topics: int = config.N_TOPICS_DEFAULT,
    use_scaler: Optional[str] = None,
    confidence: float = 0.35,
    min_words: float = 2.5,
    model_name: str = "paraphrase-MiniLM-L6-v2",
    feature_engine: FeatureEngineConcrete = "pandas"
) -> Tuple[
    pd.DataFrame,
    pd.DataFrame,
    List[Any],
    Any,
    Any,
    Any
]:
    """
        Custom Edge-record encoder. Uses a MultiLabelBinarizer to generate a src/dst vector
        and then process_textual_or_other_dataframes that encodes any other data present in edf,
        textual or not.

    :param edf: pandas DataFrame of features
    :param y: pandas DataFrame of labels
    :param src: source column to select in edf
    :param dst: destination column to select in edf
    :param use_scaler: None or string in ['minmax', 'zscale', 'robust', 'quantile']
    :return: Encoded data matrix and target (if not None), the data encoders, and the label encoder.
    """

    if feature_engine in ["none", "pandas"]:
        edf2 = edf.select_dtypes(include=[np.number])
        return edf2, y, [None, None], None, None, None

    t = time()
    mlb_pairwise_edge_encoder = MultiLabelBinarizer()
    source = edf[src]
    destination = edf[dst]
    logger.debug("Encoding Edges using MultiLabelBinarizer")
    T = mlb_pairwise_edge_encoder.fit_transform(zip(source, destination))
    T = 1.0 * T  # coerce to float
    logger.debug(f"-Shape of Edge-2-Edge encoder {T.shape}")

    other_df = edf.drop(columns=[src, dst])
    logger.debug(
        f"-Rest of DataFrame has columns: {other_df.columns} and is not empty"
        if not other_df.empty
        else f"-Rest of DataFrame has columns: {other_df.columns} and is empty"
    )
    (
        X_enc,
        y_enc,
        data_encoder,
        label_encoder,
        _,
        _,
    ) = process_textual_or_other_dataframes(
        other_df,
        y,
        cardinality_threshold=cardinality_threshold,
        cardinality_threshold_target=cardinality_threshold_target,
        n_topics=n_topics,
        use_scaler=None,
        confidence=confidence,
        min_words=min_words,
        model_name=model_name,
        feature_engine=feature_engine
    )

    if data_encoder is not None:
        columns = list(mlb_pairwise_edge_encoder.classes_) + list(X_enc.columns)
        T = np.c_[T, X_enc.values]
    elif (
        data_encoder is False and not X_enc.empty
    ):  # means other_df was all numeric, data_encoder is False, and we can't get feature names
        T = np.c_[T, X_enc.values]
        columns = list(mlb_pairwise_edge_encoder.classes_) + list(other_df.columns)
    else:  # if other_df is empty
        logger.debug("-other_df is empty")
        columns = list(mlb_pairwise_edge_encoder.classes_)

    if use_scaler:
        T, imputer, scaler = impute_and_scale_matrix(
            T,
            use_scaler=use_scaler,
            impute=True,
            n_quantiles=100,
            quantile_range=(25, 75),
            output_distribution="normal"
        )

    X_enc = pd.DataFrame(T, columns=columns)
    logger.debug(f"--Created an Edge feature matrix of size {T.shape}")
    logger.debug(f"**The entire Edge encoding process took {(time()-t)/60:.2f} minutes")
    # get's us close to `process_nodes_dataframe
    # TODO how can I meld mlb and sup_vec??? Difficult as it is not a per column transformer...
    return (
        X_enc,
        y_enc,
        [mlb_pairwise_edge_encoder, data_encoder],
        label_encoder,
        imputer,
        scaler,
    )


# #################################################################################
#
#      Assemble Processors into useful options
#
# ###############################################################################

# processors_node = {
#     "highCardTarget": partial(
#         process_textual_or_other_dataframes,
#     )
# }


# #################################################################################
#
#      Vectorizer Class + Helpers
#
# ###############################################################################


def prune_weighted_edges_df_and_relabel_nodes(
    wdf: pd.DataFrame, scale: float = 0.1, index_to_nodes_dict: Dict = None
) -> pd.DataFrame:
    """
        Prune the weighted edge DataFrame so to return high fidelity similarity scores.

    :param wdf: weighted edge DataFrame gotten via UMAP
    :param scale: lower values means less edges > (max - scale * std)
    :param index_to_nodes_dict: dict of index to node name; remap src/dst values if provided
    :return: pd.DataFrame
    """
    # we want to prune edges, so we calculate some statistics
    desc = wdf.describe()
    eps = 1e-3

    mean = desc[config.WEIGHT]["mean"]
    std = desc[config.WEIGHT]["std"]
    max_val = desc[config.WEIGHT]["max"] + eps
    min_val = desc[config.WEIGHT]["min"] - eps
    thresh = np.max(
        [max_val - scale, min_val]
    )  # if std =0 we add eps so we still have scale in the equation

    logger.info(
        f"edge weights: mean({mean:.2f}), std({std:.2f}), max({max_val}), min({min_val:.2f}), thresh({thresh:.2f})"
    )
    wdf2 = wdf[
        wdf[config.WEIGHT] >= thresh
    ]  # adds eps so if scale = 0, we have small window/wiggle room
    logger.info(
        f"Pruning weighted edge DataFrame from {len(wdf):,} to {len(wdf2):,} edges."
    )
    if index_to_nodes_dict is not None:
        wdf2 = wdf2.replace(
            {
                config.SRC: index_to_nodes_dict,
                config.DST: index_to_nodes_dict,
            }
        )
    return wdf2


class FeatureMixin(MIXIN_BASE):
    """
    FeatureMixin for automatic featurization of nodes and edges DataFrames.
    Subclasses UMAPMixin for umap-ing of automatic features.

    TODO: add example usage doc
    """

    def __init__(self, *args, **kwargs):
        pass

    def _node_featurizer(self, *args, **kwargs):
        return process_textual_or_other_dataframes(*args, **kwargs)


    def _featurize_nodes(
        self,
        X: XSymbolic = None,
        y: YSymbolic = "pandas",
        use_scaler: Optional[str] = "robust",
        cardinality_threshold: int = 40,
        cardinality_threshold_target: int = 120,
        n_topics: int = config.N_TOPICS_DEFAULT,
        confidence: float = 0.35,
        min_words: float = 2.5,
        model_name: str = "paraphrase-MiniLM-L6-v2",
        remove_node_column: bool = True,
        feature_engine: FeatureEngineConcrete = "pandas",
    ):

        res = self.copy()
        if self._nodes is None:
            raise ValueError(
                "Expected nodes; try running nodes.materialize_nodes() first if you only have edges"
            )

        X_resolved = resolve_X(res._nodes, X) 
        y_resolved = resolve_y(res._nodes, y)

        ndf = X_resolved
        if remove_node_column:
            ndf = remove_node_column_from_ndf_and_return_ndf(res)
        # TODO move the columns select after the featurizer?
        ndf = features_without_target(ndf, y)
        ndf = remove_internal_namespace_if_present(ndf)

        if feature_engine == "none":
            X_enc = ndf.select_dtypes(include=np.number)
            y_enc = y_resolved
            data_vec = None
            label_vec = None
            imputer = None
            scaler = None

        else:
            assert_imported()
            # now vectorize it all
            X_enc, y_enc, data_vec, label_vec, imputer, scaler = self._node_featurizer(
                ndf,
                y=y_resolved,
                use_scaler=use_scaler,
                cardinality_threshold=cardinality_threshold,
                cardinality_threshold_target=cardinality_threshold_target,
                n_topics=n_topics,
                confidence=confidence,
                min_words=min_words,
                model_name=model_name,
                feature_engine=feature_engine
            )

        res._node_features = X_enc
        res._node_target = y_enc
        res._node_encoder = data_vec
        res._node_target_encoder = label_vec
        res._node_imputer = imputer
        res._node_scaler = scaler

        return res

    def _featurize_edges(
        self,
        X: XSymbolic = None,
        y: YSymbolic = None,
        use_scaler: Optional[str] = "robust",
        cardinality_threshold: int = 40,
        cardinality_threshold_target: int = 20,
        n_topics: int = config.N_TOPICS_DEFAULT,
        confidence: float = 0.35,
        min_words: float = 2.5,
        model_name: str = "paraphrase-MiniLM-L6-v2",
        feature_engine: FeatureEngineConcrete = "pandas",
    ):
        # TODO move the columns select after the featurizer
        X_resolved = resolve_X(self._edges, X)
        if self._source not in X_resolved:
            logger.debug('adding g._source to edge features')
            X_resolved = X_resolved.assign(**{self._source: self._edges[self._source]})
        if self._destination not in X_resolved:
            logger.debug('adding g._destination to edge features')
            X_resolved = X_resolved.assign(**{self._destination: self._edges[self._destination]})

        y_resolved = resolve_y(self._edges, y)

        edf = features_without_target(X_resolved, y)

        res = self.bind()

        if feature_engine == "none":
            X_enc = edf.select_dtypes(include=np.number)
            y_enc = y_resolved
            data_vec = None
            label_vec = None
            imputer = None
            scaler = None
            mlb = None

        else:
            assert_imported()
            
            if self._source is None:
                raise ValueError('Must have a source column to featurize edges, try g.bind(source="my_col") or g.edges(df, source="my_col")')
            
            if self._destination is None:
                raise ValueError('Must have a destination column to featurize edges, try g.bind(destination="my_col") or g.edges(df, destination="my_col")')

            (
                X_enc,
                y_enc,
                [mlb, data_vec],
                label_vec,
                imputer,
                scaler,
            ) = process_edge_dataframes(
                edf=edf,
                y=y_resolved,
                src=self._source,
                dst=self._destination,
                use_scaler=use_scaler,
                cardinality_threshold=cardinality_threshold,
                cardinality_threshold_target=cardinality_threshold_target,
                n_topics=n_topics,
                confidence=confidence,
                min_words=min_words,
                model_name=model_name,
                feature_engine=feature_engine,
            )

        res._edge_features = X_enc
        res._edge_target = y_enc
        res._edge_encoders = [mlb, data_vec]
        res._edge_target_encoder = label_vec
        res._edge_imputer = imputer
        res._edge_scaler = scaler

        return res

    def featurize(
        self,
        kind: str = "nodes",
        X: XSymbolic = None,
        y: YSymbolic = None,
        use_scaler: Optional[str] = "robust",
        cardinality_threshold: int = 40,
        cardinality_threshold_target: int = 400,
        n_topics: int = config.N_TOPICS_DEFAULT,
        confidence: float = 0.35,
        min_words: float = 2.5,
        model_name: str = "paraphrase-MiniLM-L6-v2",
        remove_node_column: bool = True,
        inplace: bool = False,
        feature_engine: FeatureEngine = "auto"
    ):
        """
            Featurize Nodes or Edges of the Graph.

        :param kind: specify whether to featurize `nodes` or `edges`
        :param X: Optional input, default None. If symbolic, evaluated against self data based on kind.
        :param y: Optional Target, default None. If .featurize came with a target, it will use that target.
        :param remove_node_column:
        :param use_scaler:
        :param inplace: whether to not return new graphistry instance or not, default False
        :return: self, with new attributes set by the featurization process

        """
        assert_imported()
        if inplace:
            res = self
        else:
            res = self.bind()

        feature_engine = resolve_feature_engine(feature_engine)

        if kind == "nodes":
            res = res._featurize_nodes(
                X=X,
                y=resolve_y(self._nodes, y),
                use_scaler=use_scaler,
                cardinality_threshold=cardinality_threshold,
                cardinality_threshold_target=cardinality_threshold_target,
                n_topics=n_topics,
                confidence=confidence,
                min_words=min_words,
                model_name=model_name,
                remove_node_column=remove_node_column,
                feature_engine=feature_engine,
            )
        elif kind == "edges":
            res = res._featurize_edges(
                X=X,
                y=resolve_y(self._edges, y),
                use_scaler=use_scaler,
                cardinality_threshold=cardinality_threshold,
                cardinality_threshold_target=cardinality_threshold_target,
                n_topics=n_topics,
                confidence=confidence,
                min_words=min_words,
                model_name=model_name,
                feature_engine=feature_engine,
            )
        else:
            logger.warning(f"One may only featurize `nodes` or `edges`, got {kind}")
            return self
        if not inplace:
            return res

    #FIXME unsafe, should be more of a checkable memoization
    def _featurize_or_get_nodes_dataframe_if_X_is_None(
        self,
        X: XSymbolic = None,
        y: YSymbolic = None,
        use_scaler: Optional[str] = "robust",
        cardinality_threshold: int = 40,
        cardinality_threshold_target: int = 400,
        n_topics: int = config.N_TOPICS_DEFAULT,
        confidence: float = 0.35,
        min_words: float = 2.5,
        model_name: str = "paraphrase-MiniLM-L6-v2",
        remove_node_column: bool = True,
        feature_engine: FeatureEngineConcrete = "pandas",
        reuse_if_existing = False
    ) -> Tuple[pd.DataFrame, Optional[pd.DataFrame], MIXIN_BASE]:
        """
            helper method gets node feature and target matrix if X, y are not specified.
            if X, y are specified will set them as `_node_target` and `_node_target` attributes
        ---------------------------------------------------------------------------------------
        """

        res = self.bind()

<<<<<<< HEAD
        if X is None:
            if self._node_features is not None:
                X = self._node_features
                logger.info("Found Node features in `self`")
            else:
                logger.warning(
                    "Calling `featurize` to create data matrix `X` over nodes DataFrame"
                )
                # this sets .node_* on res, but it is no longer passed through...
                res = self._featurize_nodes(
                    y=y,
                    use_columns=use_columns,
                    use_scaler=use_scaler,
                    cardinality_threshold=cardinality_threshold,
                    cardinality_threshold_target=cardinality_threshold_target,
                    n_topics=n_topics,
                    confidence=confidence,
                    min_words=min_words,
                    model_name=model_name,
                    remove_node_column=remove_node_column,
                    featurize=True,
                )
                return res._featurize_or_get_nodes_dataframe_if_X_is_None(
                    res._node_features,
                    res._node_target,
                    use_columns,
                    use_scaler,
                    refeaturize=False,
                )  # now we are guaranteed to have node feature and target matrices.
        if y is None:
            if self._node_target is not None:
                y = self._node_target
                logger.info(
                    f"Fetching `_node_target` in `self`. Target is type {type(y)}"
                )
        # now on the return the X, y will be set
        return X, y, res
=======
        if not reuse_if_existing:
            res._node_features = None
            res._node_target = None

        if reuse_if_existing and res._node_features is not None:
            return res._node_features, res._node_target, res

        res = self._featurize_nodes(
            X,
            y=y,
            use_scaler=use_scaler,
            cardinality_threshold=cardinality_threshold,
            cardinality_threshold_target=cardinality_threshold_target,
            n_topics=n_topics,
            confidence=confidence,
            min_words=min_words,
            model_name=model_name,
            remove_node_column=remove_node_column,
            feature_engine=feature_engine,
        )

        assert res._node_features is not None  # ensure no infinite loop

        return res._featurize_or_get_nodes_dataframe_if_X_is_None(
            res._node_features,
            res._node_target,
            use_scaler,
            feature_engine=feature_engine,
            reuse_if_existing = True
        )  # now we are guaranteed to have node feature and target matrices.
>>>>>>> d0ee888f


    #FIXME unsafe, should be more of a checkable memoization
    def _featurize_or_get_edges_dataframe_if_X_is_None(
        self,
        X: XSymbolic = None,
        y: YSymbolic = None,
        use_scaler: Optional[str] = "robust",
        cardinality_threshold: int = 40,
        cardinality_threshold_target: int = 20,
        n_topics: int = config.N_TOPICS_DEFAULT,
        confidence: float = 0.35,
        min_words: float = 2.5,
        model_name: str = "paraphrase-MiniLM-L6-v2",
        feature_engine: FeatureEngineConcrete = "pandas",
        reuse_if_existing = False
    ) -> Tuple[pd.DataFrame, Optional[pd.DataFrame], MIXIN_BASE]:
        """
            helper method gets edge feature and target matrix if X, y are not specified
        --------------------------------------------------------------------------------
        :param X: ndArray Data Matrix
        :param y: target, default None
        :return: data `X` and `y`
        """

        res = self.bind()

        if not reuse_if_existing:
            res._edge_features = None
            res._edge_target = None

        if reuse_if_existing and res._edge_features is not None:
            return res._edge_features, res._edge_target, res

        res = self._featurize_edges(
            X=X,
            y=y,
            use_scaler=use_scaler,
            cardinality_threshold=cardinality_threshold,
            cardinality_threshold_target=cardinality_threshold_target,
            n_topics=n_topics,
            confidence=confidence,
            min_words=min_words,
            model_name=model_name,
            feature_engine=feature_engine
        )

        assert res._edge_features is not None  # ensure no infinite loop

        return res._featurize_or_get_edges_dataframe_if_X_is_None(
            res._edge_features, res._edge_target, use_scaler,
            reuse_if_existing = True
        )


__notes__ = """
    Notes:
        ~1) Given nothing but a graphistry Plottable `g`, we may minimally generate the (N, N)
        adjacency matrix as a node level feature set, ironically as an edge level feature set over N unique nodes.
        This is the structure/topology of the graph itself, gotten from encoding `g._edges` as an adjacency matrix

        ~2) with `node_df = g._nodes` one has row level data over many columns, we may featurize it appropriately,
        generating another node level set. The advantage here is that we are not constrained as we would be in
        a node level adjacency matrix, given M records or rows from `node_df`, with M >= N

        ~3) with `edge_df = g._edges` one may also generate a row level encoding, but here we face immediate problems.
            A given edge list is minimally of the form `(src, relationship, dst)`, and so we may form many different
            graphs graded by the cardinality in the `relationships`. Or we may form one single one.
            There is also no notion of how to associate the features produced, unless we use the LineGraph of `g`

    Encoding Strategies:
        1) compute the (N, N) adjacency matrix and associate with implicit node level features
        2) feature encode `node_df` as explicit node level features, with M >= N
        3) feature encode `edge_df` as explicit edge level features and associate it with the LineGraph of `g`
    Next:
        A) use UMAP or Louvian, Spectral, etc Embedding to encode 1-3 above, and reduce feature vectors to
        lower dimensional embedding
            a) UMAP projects vectors of length `n` down to, say, 2-dimensions but also generates a
            weighted adjacency matrix under projection, giving another node level feature set (though not distinct,
            or with other

    """<|MERGE_RESOLUTION|>--- conflicted
+++ resolved
@@ -22,8 +22,9 @@
 
 try:
     from sentence_transformers import SentenceTransformer
+
     has_dependancy_text = True
-    
+
 except ModuleNotFoundError as e:
     import_text_exn = e
     has_dependancy_text = False
@@ -34,6 +35,7 @@
         SuperVectorizer,
         GapEncoder,
     )
+    from sklearn.pipeline import Pipeline
     from sklearn.impute import SimpleImputer
     from sklearn.preprocessing import (
         MinMaxScaler,
@@ -51,15 +53,20 @@
     has_min_dependancy = False
     SuperVectorizer = Any
 
+
 def assert_imported_text():
     if not has_dependancy_text:
-        logger.error("AI Package sentence_transformers not found, trying running `pip install graphistry[ai]`")
+        logger.error(
+            "AI Package sentence_transformers not found, trying running `pip install graphistry[ai]`"
+        )
         raise import_text_exn
 
 
 def assert_imported():
     if not has_min_dependancy:
-        logger.error("AI Packages not found, trying running `pip install graphistry[ai]`")
+        logger.error(
+            "AI Packages not found, trying running `pip install graphistry[ai]`"
+        )
         raise import_min_exn
 
 
@@ -80,9 +87,14 @@
 #
 #    _featurize_or_get_edges_dataframe_if_X_is_None
 #      _featurize_edges
+#             _edge_featurizer
+#                 featurize_edges:
+#                 rest of df goes to equivalent of _node_featurizer
+#
 #      _featurize_or_get_edges_dataframe_if_X_is_None
 FeatureEngineConcrete = Literal["none", "pandas", "dirty_cat", "torch"]
 FeatureEngine = Literal[FeatureEngineConcrete, "auto"]
+
 
 def resolve_feature_engine(feature_engine: FeatureEngine) -> FeatureEngineConcrete:
 
@@ -105,10 +117,14 @@
             return "dirty_cat"
         return "pandas"
 
-    raise ValueError(f'feature_engine expected to be "none", "pandas", "dirty_cat", "torch", but received: {feature_engine} :: {type(feature_engine)}')
-
-
-YSymbolic = Optional[Union[ List[str], str, pd.DataFrame ]]
+    raise ValueError(
+        f'feature_engine expected to be "none", "pandas", "dirty_cat", "torch", but received: {feature_engine} :: {type(feature_engine)}'
+    )
+
+
+YSymbolic = Optional[Union[List[str], str, pd.DataFrame]]
+
+
 def resolve_y(df: Optional[pd.DataFrame], y: YSymbolic) -> pd.DataFrame:
 
     if isinstance(y, pd.DataFrame):
@@ -118,16 +134,18 @@
         raise ValueError("Missing data for featurization")
 
     if y is None:
-        return df[[]]
+        return df[[]]  # oh brills, basically index
     elif isinstance(y, str):
         return df[[y]]
     elif isinstance(y, list):
         return df[y]
     else:
-        raise ValueError(f'Unexpected type for y: {type(y)}')
-
-
-XSymbolic = Optional[Union[ List[str], str, pd.DataFrame ]]
+        raise ValueError(f"Unexpected type for y: {type(y)}")
+
+
+XSymbolic = Optional[Union[List[str], str, pd.DataFrame]]
+
+
 def resolve_X(df: Optional[pd.DataFrame], X: XSymbolic):
 
     if isinstance(X, pd.DataFrame):
@@ -143,7 +161,8 @@
     elif isinstance(X, list):
         return df[X]
     else:
-        raise ValueError(f'Unexpected type for X: {type(X)}')
+        raise ValueError(f"Unexpected type for X: {type(X)}")
+
 
 # #################################################################################
 #
@@ -159,8 +178,7 @@
 
 
 def features_without_target(
-    df: pd.DataFrame,
-    y: Optional[Union[ List[str], str, pd.DataFrame ]] = None
+    df: pd.DataFrame, y: Optional[Union[List[str], str, pd.DataFrame]] = None
 ) -> pd.DataFrame:
     """
         Checks if y DataFrame column name is in df, and removes it from df if so
@@ -421,9 +439,87 @@
 # #########################################################################################
 
 
-def impute_and_scale_matrix(
-    X: pd.DataFrame,
-    use_scaler: str = "minmax",
+def get_ordinal_preprocessing_pipeline(
+    use_scaler: str = "robust",
+    impute: bool = True,
+    n_quantiles: int = 10,
+    output_distribution: str = "normal",
+    quantile_range=(25, 75),
+    n_bins: int = 5,
+    encode: str = "ordinal",
+    strategy: str = "uniform",
+) -> Pipeline:
+    """
+        Helper function for imputing and scaling np.ndarray data using different scaling transformers.
+    :param X: np.ndarray
+    :param impute: whether to run imputing or not
+    :param use_scaler: string in ["minmax", "quantile", "zscale", "robust", "kbins"], selects scaling transformer,
+            default `robust`
+    :param n_quantiles: if use_scaler = 'quantile', sets the quantile bin size.
+    :param output_distribution: if use_scaler = 'quantile', can return distribution as ["normal", "uniform"]
+    :param quantile_range: if use_scaler = 'robust', sets the quantile range.
+    :param n_bins: number of bins to use in kbins discretizer
+    :return: scaled array, imputer instances or None, scaler instance or None
+    """
+    available_preprocessors = ["minmax", "quantile", "zscale", "robust", "kbins"]
+    available_quantile_distributions = ["normal", "uniform"]
+
+    imputer = lambda x: x
+    if impute:
+        logger.debug("Imputing Values using mean strategy")
+        # impute values
+        imputer = SimpleImputer(missing_values=np.nan, strategy="mean")
+
+    scaler = lambda x: x
+    if use_scaler == "minmax":
+        # scale the resulting values column-wise between min and max column values and sets them between 0 and 1
+        scaler = MinMaxScaler()
+    elif use_scaler == "quantile":
+        assert output_distribution in available_quantile_distributions, logger.error(
+            f"output_distribution must be in {available_quantile_distributions}, got {output_distribution}"
+        )
+        scaler = QuantileTransformer(
+            n_quantiles=n_quantiles, output_distribution=output_distribution
+        )
+    elif use_scaler == "zscale":
+        scaler = StandardScaler()
+    elif use_scaler == "robust":
+        scaler = RobustScaler(quantile_range=quantile_range)
+    elif use_scaler == "kbins":
+        scaler = KBinsDiscretizer(n_bins=n_bins, encode=encode, strategy=strategy)
+    else:
+        logger.error(
+            f"`scaling` must be on of {available_preprocessors} or {None}, got {scaler}.\nData is not scaled"
+        )
+    logger.info(f"Using {use_scaler} scaling")
+    ordinal_transformer = Pipeline(steps=[("imputer", imputer), ("scaler", scaler)])
+
+    return ordinal_transformer
+
+
+def fit_pipeline(
+    X: pd.DataFrame, transformer: Pipeline, keep_n_decimals: int = 5
+) -> np.ndarray:
+    """
+     Helper to fit DataFrame over transformer pipeline.
+     Rounds resulting matrix X by keep_n_digits if not 0,
+     which helps for when transformer pipeline is scaling or imputer which sometime introduce small negative numbers,
+     and umap metrics like Hellinger need to be positive
+    :param X, DataFrame to transform.
+    :param transformer: Pipeline object to fit and transform
+    :param keep_n_decimals: Int of how many decimal places to keep in rounded transformed data
+    """
+    X = transformer.fit_transform(X)
+    if keep_n_decimals:
+        X = np.round(
+            X, decimals=keep_n_decimals
+        )  # since zscale with have small negative residuals (-1e-17) and that kills Hellinger in umap..
+    return X
+
+
+def impute_and_scale_df(
+    df: pd.DataFrame,
+    use_scaler: str = "robust",
     impute: bool = True,
     n_quantiles: int = 10,
     output_distribution: str = "normal",
@@ -432,75 +528,8 @@
     encode: str = "ordinal",
     strategy: str = "uniform",
     keep_n_decimals: int = 5,
-) -> np.ndarray:
-    """
-        Helper function for imputing and scaling np.ndarray data using different scaling transformers.
-    :param X: np.ndarray
-    :param impute: whether to run imputing or not
-    :param use_scaler: string in ["minmax", "quantile", "zscale", "robust"], selects scaling transformer
-    :param n_quantiles: if use_scaler = 'quantile', sets the quantile bin size.
-    :param output_distribution: if use_scaler = 'quantile', can return distribution as ["normal", "uniform"]
-    :param quantile_range: if use_scaler = 'robust', sets the quantile range.
-    :param TODO add kbins desc
-    :return: scaled array, imputer instances or None, scaler instance or None
-    """
-    available_preprocessors = ["minmax", "quantile", "zscale", "robust", "kbins"]
-    available_quantile_distributions = ["normal", "uniform"]
-
-    imputer = None
-    res = X
-    if impute:
-        logger.debug("Imputing Values using mean strategy")
-        # impute values
-        imputer = SimpleImputer(missing_values=np.nan, strategy="mean")
-        imputer = imputer.fit(X)
-        res = imputer.transform(X)
-
-    scaler = None
-    if use_scaler == "minmax":
-        # scale the resulting values column-wise between min and max column values and sets them between 0 and 1
-        scaler = MinMaxScaler()
-    elif use_scaler == "quantile":
-        assert output_distribution in available_quantile_distributions, logger.error(
-            f"output_distribution must be in {available_quantile_distributions}, got {output_distribution}"
-        )
-        scaler = QuantileTransformer(
-            n_quantiles=n_quantiles, output_distribution=output_distribution
-        )
-    elif use_scaler == "zscale":
-        scaler = StandardScaler()
-    elif use_scaler == "robust":
-        scaler = RobustScaler(quantile_range=quantile_range)
-    elif use_scaler == "kbins":
-        scaler = KBinsDiscretizer(n_bins=n_bins, encode=encode, strategy=strategy)
-    elif use_scaler is None:
-        return res, imputer, scaler
-    else:
-        logger.error(
-            f"`scaling` must be on of {available_preprocessors} or {None}, got {scaler}.\nData is not scaled"
-        )
-        return res, imputer, scaler
-
-    logger.debug(f"Applying {use_scaler}-Scaling")
-    res = scaler.fit_transform(res)
-    res = np.round(
-        res, decimals=keep_n_decimals
-    )  # since zscale with have small negative residuals (-1e-17) and that kills Hellinger in umap..
-    return res, imputer, scaler
-
-
-def impute_and_scale_df(
-    df: pd.DataFrame,
-    use_scaler: str = "minmax",
-    impute: bool = True,
-    n_quantiles: int = 10,
-    output_distribution: str = "normal",
-    quantile_range=(25, 75),
-    n_bins: int = 5,
-    encode: str = "ordinal",
-    strategy: str = "uniform",
-    keep_n_decimals: int = 5,
-) -> Tuple[pd.DataFrame, Any, Any]:
+) -> Tuple[pd.DataFrame, Union[Pipeline, None]]:
+
     columns = df.columns
     index = df.index
 
@@ -508,10 +537,9 @@
         logger.warn(
             "Impute and Scaling can only happen on a Numeric DataFrame.\n -- Try featurizing the DataFrame first using graphistry.featurize(..)"
         )
-        return df, None, None
-
-    res, imputer, scaler = impute_and_scale_matrix(
-        df,
+        return df, None
+
+    transformer = get_ordinal_preprocessing_pipeline(
         impute=impute,
         use_scaler=use_scaler,
         n_quantiles=n_quantiles,
@@ -520,10 +548,10 @@
         n_bins=n_bins,
         encode=encode,
         strategy=strategy,
-        keep_n_decimals=keep_n_decimals,
     )
-
-    return pd.DataFrame(res, columns=columns, index=index), imputer, scaler
+    res = fit_pipeline(df, transformer, keep_n_decimals=keep_n_decimals)
+
+    return pd.DataFrame(res, columns=columns, index=index), transformer
 
 
 def encode_textual(
@@ -531,7 +559,7 @@
     confidence: float = 0.35,
     min_words: float = 2.5,
     model_name: str = "paraphrase-MiniLM-L6-v2",
-) -> np.ndarray:
+) -> Tuple[np.ndarray, List, List]:
     t = time()
     model = SentenceTransformer(model_name)
 
@@ -543,7 +571,10 @@
             logger.debug(f"-Calculating Embeddings for column `{col}`")
             # coerce to string in case there are ints, floats, nans, etc mixed into column
             emb = model.encode(df[col].astype(str).values)
-            columns.extend([f'{col}_{k}' for k in range(emb.shape[1])])
+            columns.extend(
+                [f"{col}_{k}" for k in range(emb.shape[1])]
+            )  # so we can slice by original column name
+            # assuming they are unique across cols
             embeddings = np.c_[embeddings, emb]
         logger.debug(
             f"Encoded Textual data at {len(df)/(len(text_cols)*(time()-t)/60):.2f} rows per column minute"
@@ -564,14 +595,7 @@
     model_name: str = "paraphrase-MiniLM-L6-v2",
     feature_engine: FeatureEngineConcrete = "pandas"
     # test_size: Optional[bool] = None,
-) -> Tuple[
-    pd.DataFrame,
-    Any,
-    SuperVectorizer,
-    SuperVectorizer,
-    Any,
-    Any
-]:
+) -> Tuple[pd.DataFrame, Any, SuperVectorizer, SuperVectorizer, Union[Pipeline, None]]:
     """
         Automatic Deep Learning Embedding of Textual Features,
         with the rest of the columns taken care of by dirty_cat
@@ -591,7 +615,7 @@
     :return: X_enc, y_enc, data_encoder, label_encoder
     """
 
-    logger.info('process_textual_or_other_dataframes[%s]', feature_engine)
+    logger.info("process_textual_or_other_dataframes[%s]", feature_engine)
 
     t = time()
     if len(df) == 0 or df.empty:
@@ -605,23 +629,21 @@
             df, confidence=confidence, min_words=min_words, model_name=model_name
         )
     else:
-        logger.debug(f'! Skipping encoding any textual features since dependency {import_text_exn} is not met')
+        logger.debug(
+            f"! Skipping encoding any textual features since dependency {import_text_exn} is not met"
+        )
 
     other_df = df.drop(columns=text_cols, errors="ignore")
 
-    X_enc, y_enc, data_encoder, label_encoder, _, _ = process_dirty_dataframes(
+    X_enc, y_enc, data_encoder, label_encoder, _ = process_dirty_dataframes(
         other_df,
         y,
         cardinality_threshold=cardinality_threshold,
         cardinality_threshold_target=cardinality_threshold_target,
         n_topics=n_topics,
         use_scaler=None,  # set to None so that it happens later
-        feature_engine=feature_engine
+        feature_engine=feature_engine,
     )
-
-    # faux_columns = list(
-    #     range(embeddings.shape[1] - 1)
-    # )  # minus 1 since the first column is just placeholder
 
     if data_encoder is not None:
         embeddings = np.c_[embeddings, X_enc.values]
@@ -632,17 +654,16 @@
 
     # now remove the leading zeros
     embeddings = embeddings[:, 1:]
-    imputer, scaler = None, None
+    X_enc = pd.DataFrame(embeddings, columns=columns)
+
+    ordinal_pipeline = None
     if use_scaler:
-        embeddings, imputer, scaler = impute_and_scale_matrix(
-            embeddings, use_scaler=use_scaler
-        )
-
-    X_enc = pd.DataFrame(embeddings, columns=columns)
+        embeddings, ordinal_pipeline = impute_and_scale_df(X_enc, use_scaler=use_scaler)
+
     logger.debug(
         f"--The entire Textual and/or other encoding process took {(time()-t)/60:.2f} minutes"
     )
-    return X_enc, y_enc, data_encoder, label_encoder, imputer, scaler
+    return X_enc, y_enc, data_encoder, label_encoder, ordinal_pipeline
 
 
 def get_cardinality_ratio(df: pd.DataFrame):
@@ -670,14 +691,13 @@
     cardinality_threshold_target: int = 400,
     n_topics: int = config.N_TOPICS_DEFAULT,
     use_scaler: Optional[str] = None,
-    feature_engine: FeatureEngineConcrete = "pandas"
+    feature_engine: FeatureEngineConcrete = "pandas",
 ) -> Tuple[
     pd.DataFrame,
     Optional[pd.DataFrame],
     SuperVectorizer,
     SuperVectorizer,
-    Any,
-    Any
+    Union[Pipeline, None],
 ]:
     """
         Dirty_Cat encoder for record level data. Will automatically turn
@@ -700,7 +720,6 @@
             None,
             None,
             None,
-            None
         )
 
     t = time()
@@ -713,9 +732,7 @@
         datetime_transformer=None,  # TODO add a smart datetime -> histogram transformer
     )
     label_encoder = None
-    y_enc = None
-    imputer = None
-    scaler = None
+    ordinal_pipeline = None
     if not ndf.empty:
         if not is_dataframe_all_numeric(ndf):
             logger.debug("Encoding DataFrame might take a few minutes --------")
@@ -740,7 +757,7 @@
             logger.debug(f"-Columns: {features_transformed[:20]}...\n")
 
         if use_scaler is not None:
-            X_enc, imputer, scaler = impute_and_scale_df(X_enc, use_scaler=use_scaler)
+            X_enc, ordinal_pipeline = impute_and_scale_df(X_enc, use_scaler=use_scaler)
     else:
         X_enc = ndf
         data_encoder = None
@@ -768,7 +785,7 @@
     else:
         y_enc = y
 
-    return X_enc, y_enc, data_encoder, label_encoder, imputer, scaler
+    return X_enc, y_enc, data_encoder, label_encoder, ordinal_pipeline
 
 
 def process_edge_dataframes(
@@ -783,15 +800,8 @@
     confidence: float = 0.35,
     min_words: float = 2.5,
     model_name: str = "paraphrase-MiniLM-L6-v2",
-    feature_engine: FeatureEngineConcrete = "pandas"
-) -> Tuple[
-    pd.DataFrame,
-    pd.DataFrame,
-    List[Any],
-    Any,
-    Any,
-    Any
-]:
+    feature_engine: FeatureEngineConcrete = "pandas",
+) -> Tuple[pd.DataFrame, pd.DataFrame, List[Any], Any, Union[Pipeline, None]]:
     """
         Custom Edge-record encoder. Uses a MultiLabelBinarizer to generate a src/dst vector
         and then process_textual_or_other_dataframes that encodes any other data present in edf,
@@ -830,7 +840,6 @@
         data_encoder,
         label_encoder,
         _,
-        _,
     ) = process_textual_or_other_dataframes(
         other_df,
         y,
@@ -841,7 +850,7 @@
         confidence=confidence,
         min_words=min_words,
         model_name=model_name,
-        feature_engine=feature_engine
+        feature_engine=feature_engine,
     )
 
     if data_encoder is not None:
@@ -856,17 +865,18 @@
         logger.debug("-other_df is empty")
         columns = list(mlb_pairwise_edge_encoder.classes_)
 
+    X_enc = pd.DataFrame(T, columns=columns)
+    ordinal_pipeline = None
     if use_scaler:
-        T, imputer, scaler = impute_and_scale_matrix(
-            T,
+        X_enc, ordinal_pipeline = impute_and_scale_df(
+            X_enc,
             use_scaler=use_scaler,
             impute=True,
             n_quantiles=100,
             quantile_range=(25, 75),
-            output_distribution="normal"
-        )
-
-    X_enc = pd.DataFrame(T, columns=columns)
+            output_distribution="normal",
+        )
+
     logger.debug(f"--Created an Edge feature matrix of size {T.shape}")
     logger.debug(f"**The entire Edge encoding process took {(time()-t)/60:.2f} minutes")
     # get's us close to `process_nodes_dataframe
@@ -876,8 +886,7 @@
         y_enc,
         [mlb_pairwise_edge_encoder, data_encoder],
         label_encoder,
-        imputer,
-        scaler,
+        ordinal_pipeline,
     )
 
 
@@ -957,7 +966,6 @@
     def _node_featurizer(self, *args, **kwargs):
         return process_textual_or_other_dataframes(*args, **kwargs)
 
-
     def _featurize_nodes(
         self,
         X: XSymbolic = None,
@@ -979,7 +987,7 @@
                 "Expected nodes; try running nodes.materialize_nodes() first if you only have edges"
             )
 
-        X_resolved = resolve_X(res._nodes, X) 
+        X_resolved = resolve_X(res._nodes, X)
         y_resolved = resolve_y(res._nodes, y)
 
         ndf = X_resolved
@@ -994,13 +1002,11 @@
             y_enc = y_resolved
             data_vec = None
             label_vec = None
-            imputer = None
-            scaler = None
-
+            ordinal_pipeline = None
         else:
             assert_imported()
             # now vectorize it all
-            X_enc, y_enc, data_vec, label_vec, imputer, scaler = self._node_featurizer(
+            X_enc, y_enc, data_vec, label_vec, ordinal_pipeline = self._node_featurizer(
                 ndf,
                 y=y_resolved,
                 use_scaler=use_scaler,
@@ -1010,15 +1016,14 @@
                 confidence=confidence,
                 min_words=min_words,
                 model_name=model_name,
-                feature_engine=feature_engine
+                feature_engine=feature_engine,
             )
 
         res._node_features = X_enc
         res._node_target = y_enc
         res._node_encoder = data_vec
         res._node_target_encoder = label_vec
-        res._node_imputer = imputer
-        res._node_scaler = scaler
+        res._node_ordinal_pipeline = ordinal_pipeline
 
         return res
 
@@ -1038,11 +1043,13 @@
         # TODO move the columns select after the featurizer
         X_resolved = resolve_X(self._edges, X)
         if self._source not in X_resolved:
-            logger.debug('adding g._source to edge features')
+            logger.debug("adding g._source to edge features")
             X_resolved = X_resolved.assign(**{self._source: self._edges[self._source]})
         if self._destination not in X_resolved:
-            logger.debug('adding g._destination to edge features')
-            X_resolved = X_resolved.assign(**{self._destination: self._edges[self._destination]})
+            logger.debug("adding g._destination to edge features")
+            X_resolved = X_resolved.assign(
+                **{self._destination: self._edges[self._destination]}
+            )
 
         y_resolved = resolve_y(self._edges, y)
 
@@ -1055,26 +1062,28 @@
             y_enc = y_resolved
             data_vec = None
             label_vec = None
-            imputer = None
-            scaler = None
+            ordinal_pipeline = None
             mlb = None
 
         else:
             assert_imported()
-            
+
             if self._source is None:
-                raise ValueError('Must have a source column to featurize edges, try g.bind(source="my_col") or g.edges(df, source="my_col")')
-            
+                raise ValueError(
+                    'Must have a source column to featurize edges, try g.bind(source="my_col") or g.edges(df, source="my_col")'
+                )
+
             if self._destination is None:
-                raise ValueError('Must have a destination column to featurize edges, try g.bind(destination="my_col") or g.edges(df, destination="my_col")')
+                raise ValueError(
+                    'Must have a destination column to featurize edges, try g.bind(destination="my_col") or g.edges(df, destination="my_col")'
+                )
 
             (
                 X_enc,
                 y_enc,
                 [mlb, data_vec],
                 label_vec,
-                imputer,
-                scaler,
+                ordinal_pipeline,
             ) = process_edge_dataframes(
                 edf=edf,
                 y=y_resolved,
@@ -1094,8 +1103,7 @@
         res._edge_target = y_enc
         res._edge_encoders = [mlb, data_vec]
         res._edge_target_encoder = label_vec
-        res._edge_imputer = imputer
-        res._edge_scaler = scaler
+        res._edge_ordinal_pipeline = ordinal_pipeline
 
         return res
 
@@ -1113,7 +1121,7 @@
         model_name: str = "paraphrase-MiniLM-L6-v2",
         remove_node_column: bool = True,
         inplace: bool = False,
-        feature_engine: FeatureEngine = "auto"
+        feature_engine: FeatureEngine = "auto",
     ):
         """
             Featurize Nodes or Edges of the Graph.
@@ -1168,7 +1176,7 @@
         if not inplace:
             return res
 
-    #FIXME unsafe, should be more of a checkable memoization
+    # FIXME unsafe, should be more of a checkable memoization
     def _featurize_or_get_nodes_dataframe_if_X_is_None(
         self,
         X: XSymbolic = None,
@@ -1182,7 +1190,7 @@
         model_name: str = "paraphrase-MiniLM-L6-v2",
         remove_node_column: bool = True,
         feature_engine: FeatureEngineConcrete = "pandas",
-        reuse_if_existing = False
+        reuse_if_existing=False,
     ) -> Tuple[pd.DataFrame, Optional[pd.DataFrame], MIXIN_BASE]:
         """
             helper method gets node feature and target matrix if X, y are not specified.
@@ -1192,45 +1200,6 @@
 
         res = self.bind()
 
-<<<<<<< HEAD
-        if X is None:
-            if self._node_features is not None:
-                X = self._node_features
-                logger.info("Found Node features in `self`")
-            else:
-                logger.warning(
-                    "Calling `featurize` to create data matrix `X` over nodes DataFrame"
-                )
-                # this sets .node_* on res, but it is no longer passed through...
-                res = self._featurize_nodes(
-                    y=y,
-                    use_columns=use_columns,
-                    use_scaler=use_scaler,
-                    cardinality_threshold=cardinality_threshold,
-                    cardinality_threshold_target=cardinality_threshold_target,
-                    n_topics=n_topics,
-                    confidence=confidence,
-                    min_words=min_words,
-                    model_name=model_name,
-                    remove_node_column=remove_node_column,
-                    featurize=True,
-                )
-                return res._featurize_or_get_nodes_dataframe_if_X_is_None(
-                    res._node_features,
-                    res._node_target,
-                    use_columns,
-                    use_scaler,
-                    refeaturize=False,
-                )  # now we are guaranteed to have node feature and target matrices.
-        if y is None:
-            if self._node_target is not None:
-                y = self._node_target
-                logger.info(
-                    f"Fetching `_node_target` in `self`. Target is type {type(y)}"
-                )
-        # now on the return the X, y will be set
-        return X, y, res
-=======
         if not reuse_if_existing:
             res._node_features = None
             res._node_target = None
@@ -1259,12 +1228,10 @@
             res._node_target,
             use_scaler,
             feature_engine=feature_engine,
-            reuse_if_existing = True
+            reuse_if_existing=True,
         )  # now we are guaranteed to have node feature and target matrices.
->>>>>>> d0ee888f
-
-
-    #FIXME unsafe, should be more of a checkable memoization
+
+    # FIXME unsafe, should be more of a checkable memoization
     def _featurize_or_get_edges_dataframe_if_X_is_None(
         self,
         X: XSymbolic = None,
@@ -1277,7 +1244,7 @@
         min_words: float = 2.5,
         model_name: str = "paraphrase-MiniLM-L6-v2",
         feature_engine: FeatureEngineConcrete = "pandas",
-        reuse_if_existing = False
+        reuse_if_existing=False,
     ) -> Tuple[pd.DataFrame, Optional[pd.DataFrame], MIXIN_BASE]:
         """
             helper method gets edge feature and target matrix if X, y are not specified
@@ -1306,14 +1273,13 @@
             confidence=confidence,
             min_words=min_words,
             model_name=model_name,
-            feature_engine=feature_engine
+            feature_engine=feature_engine,
         )
 
         assert res._edge_features is not None  # ensure no infinite loop
 
         return res._featurize_or_get_edges_dataframe_if_X_is_None(
-            res._edge_features, res._edge_target, use_scaler,
-            reuse_if_existing = True
+            res._edge_features, res._edge_target, use_scaler, reuse_if_existing=True
         )
 
 
