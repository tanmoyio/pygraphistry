--- conflicted
+++ resolved
@@ -1,7 +1,6 @@
 import hashlib, logging, os, platform as p, random, string, sys, uuid, warnings
 from distutils.version import LooseVersion, StrictVersion
 
-<<<<<<< HEAD
 def setup_logger(name, verbose=True):
     if verbose:
         FORMAT = "[%(filename)s:%(lineno)s - %(funcName)20s() ]\n   %(message)s\n"
@@ -16,8 +15,6 @@
 #logger = setup_logger(__name__)
 
 
-=======
->>>>>>> 4e71239e
 
 def cmp(x, y):
     return (x > y) - (x < y)
