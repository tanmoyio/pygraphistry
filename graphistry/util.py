import hashlib, logging, os, pandas as pd, platform as p, random, string, sys, uuid, warnings
<<<<<<< HEAD
from typing import Any, Dict
from distutils.version import LooseVersion, StrictVersion
from functools import lru_cache

from .constants import VERBOSE, CACHE_COERCION_SIZE


# #####################################
def setup_logger(name, verbose=True):
    if verbose:
        FORMAT = "[%(filename)s:%(lineno)s - %(funcName)20s() ]\n   %(message)s\n"
    else:
        FORMAT = "   %(message)s\n"
    logging.basicConfig(format=FORMAT)
    logger = logging.getLogger(name)
    logger.setLevel(logging.DEBUG if verbose else logging.ERROR)
    return logger


# #####################################
# Caching utils

_cache_coercion_val = None
@lru_cache(maxsize=CACHE_COERCION_SIZE)
def cache_coercion_helper(k):
    return _cache_coercion_val


def cache_coercion(k, v):
    """
        Holds references to last 100 used coercions
        Use with weak key/value dictionaries for actual lookups
    """
    global _cache_coercion_val
    _cache_coercion_val = v

    out = cache_coercion_helper(k)
    _cache_coercion_val = None
    return out


class WeakValueWrapper:
    def __init__(self, v):
        self.v = v


def hash_pdf(df: pd.DataFrame) -> str:
    # can be 20% faster via to_parquet (see lmeyerov issue in pandas gh), but unclear if always available
    return (
        hashlib.sha256(pd.util.hash_pandas_object(df, index=True).values).hexdigest()
        + hashlib.sha256(str(df.columns).encode('utf-8')).hexdigest()  # noqa: W503
    )


def hash_memoize_helper(v: Any) -> str:

    if isinstance(v, dict):
        rolling = '{'
        for k2, v2 in v.items():
            rolling += f'{k2}:{hash_memoize_helper(v2)},'
        rolling += '}'
    elif isinstance(v, list):
        rolling = '['
        for i in v:
            rolling += f'{hash_memoize_helper(i)},'
        rolling += ']'
    elif isinstance(v, tuple):
        rolling = '('
        for i in v:
            rolling += f'{hash_memoize_helper(i)},'
        rolling += ')'
    elif isinstance(v, bool):
        rolling = 'T' if v else 'F'
    elif isinstance(v, int):
        rolling = str(v)
    elif isinstance(v, float):
        rolling = str(v)
    elif isinstance(v, str):
        rolling = v
    elif v is None:
        rolling = 'N'
    elif isinstance(v, pd.DataFrame):
        rolling = hash_pdf(v)
    else:
        raise TypeError(f'Unsupported memoization type: {type(v)}')

    return rolling

def hash_memoize(v: Any) -> str:
    return hashlib.sha256(hash_memoize_helper(v).encode('utf-8')).hexdigest()

def check_set_memoize(g, metadata, attribute, name: str = '', memoize: bool = True):  # noqa: C901
    """
        Helper Memoize function that checks if metadata args have changed for object g -- which is unconstrained save
        for the fact that it must have `attribute`. If they have not changed, will return memoized version,
        if False, will continue with whatever pipeline it is in front.
    """
    
    logger = setup_logger('memoization', verbose=VERBOSE)
    
    hashed = None
    weakref = getattr(g, attribute)
    try:
        hashed = hash_memoize(metadata)
    except TypeError:
        logger.warning(
            f'! Failed {name} speedup attempt. Continuing without memoization speedups.'
        )
    try:
        if hashed in weakref:
            logger.debug(f'{name} memoization hit: %s', hashed)
            return weakref[hashed].v
        else:
            logger.debug(f'{name} memoization miss for id (of %s): %s',
                         len(weakref), hashed)
    except:
        logger.debug(f'Failed to hash {name} kwargs', exc_info=True)
        pass
    
    if memoize and (hashed is not None):
        w = WeakValueWrapper(g)
        cache_coercion(hashed, w)
        weakref[hashed] = w
    return False
=======
from functools import lru_cache
from typing import Any, Dict
>>>>>>> 09de273a

from .constants import VERBOSE, CACHE_COERCION_SIZE


# #####################################
def setup_logger(name, verbose=VERBOSE):
    if verbose:
        FORMAT = "[%(filename)s:%(lineno)s - %(funcName)20s() ]\n   %(message)s\n"
    else:
        FORMAT = "   %(message)s\n"
    logging.basicConfig(format=FORMAT)
    logger = logging.getLogger(f'graphistry.{name}')
    logger.setLevel(logging.DEBUG if verbose else logging.ERROR)
    return logger


# #####################################
# Caching utils

_cache_coercion_val = None
@lru_cache(maxsize=CACHE_COERCION_SIZE)
def cache_coercion_helper(k):
    return _cache_coercion_val


def cache_coercion(k, v):
    """
        Holds references to last 100 used coercions
        Use with weak key/value dictionaries for actual lookups
    """
    global _cache_coercion_val
    _cache_coercion_val = v

    out = cache_coercion_helper(k)
    _cache_coercion_val = None
    return out


class WeakValueWrapper:
    def __init__(self, v):
        self.v = v


def hash_pdf(df: pd.DataFrame) -> str:
    # can be 20% faster via to_parquet (see lmeyerov issue in pandas gh), but unclear if always available
    return (
        hashlib.sha256(pd.util.hash_pandas_object(df, index=True).values).hexdigest()
        + hashlib.sha256(str(df.columns).encode('utf-8')).hexdigest()  # noqa: W503
    )


def hash_memoize_helper(v: Any) -> str:

    if isinstance(v, dict):
        rolling = '{'
        for k2, v2 in v.items():
            rolling += f'{k2}:{hash_memoize_helper(v2)},'
        rolling += '}'
    elif isinstance(v, list):
        rolling = '['
        for i in v:
            rolling += f'{hash_memoize_helper(i)},'
        rolling += ']'
    elif isinstance(v, tuple):
        rolling = '('
        for i in v:
            rolling += f'{hash_memoize_helper(i)},'
        rolling += ')'
    elif isinstance(v, bool):
        rolling = 'T' if v else 'F'
    elif isinstance(v, int):
        rolling = str(v)
    elif isinstance(v, float):
        rolling = str(v)
    elif isinstance(v, str):
        rolling = v
    elif v is None:
        rolling = 'N'
    elif isinstance(v, pd.DataFrame):
        rolling = hash_pdf(v)
    else:
        raise TypeError(f'Unsupported memoization type: {type(v)}')

    return rolling

def hash_memoize(v: Any) -> str:
    return hashlib.sha256(hash_memoize_helper(v).encode('utf-8')).hexdigest()

def check_set_memoize(g, metadata, attribute, name: str = '', memoize: bool = True):  # noqa: C901
    """
        Helper Memoize function that checks if metadata args have changed for object g -- which is unconstrained save
        for the fact that it must have `attribute`. If they have not changed, will return memoized version,
        if False, will continue with whatever pipeline it is in front.
    """
    
    logger = setup_logger(f'{__name__}.memoization')
    
    hashed = None
    weakref = getattr(g, attribute)
    try:
        hashed = hash_memoize(metadata)
    except TypeError:
        logger.warning(
            f'! Failed {name} speedup attempt. Continuing without memoization speedups.'
        )
    try:
        if hashed in weakref:
            logger.debug(f'{name} memoization hit: %s', hashed)
            return weakref[hashed].v
        else:
            logger.debug(f'{name} memoization miss for id (of %s): %s',
                         len(weakref), hashed)
    except:
        logger.debug(f'Failed to hash {name} kwargs', exc_info=True)
        pass
    
    if memoize and (hashed is not None):
        w = WeakValueWrapper(g)
        cache_coercion(hashed, w)
        weakref[hashed] = w
    return False


def make_iframe(url, height, extra_html="", override_html_style=None):
    id = uuid.uuid4()

    height_str = (
        f"{height}px"
        if isinstance(height, int) or isinstance(height, float)
        else str(height)
    )

    scrollbug_workaround = (
        """
            <script>
                try {
                  $("#%s").bind('mousewheel', function(e) { e.preventDefault(); });
                } catch (e) { console.error('exn catching scroll', e); }
            </script>
        """
        % id
    )

    style = None
    if override_html_style is not None:
        style = override_html_style
    else:
        style = (
            "width:100%%; height:%s; border: 1px solid #DDD; overflow: hidden"
            % height_str
        )

    iframe = """
            <iframe id="%s" src="%s"
                    allowfullscreen="true" webkitallowfullscreen="true" mozallowfullscreen="true"
                    oallowfullscreen="true" msallowfullscreen="true"
                    style="%s"
                    %s
            >
            </iframe>
        """ % (
        id,
        url,
        style,
        extra_html,
    )

    return iframe + scrollbug_workaround


def fingerprint():
    md5 = hashlib.md5()
    # Hostname, OS, CPU, MAC,
    data = [p.node(), p.system(), p.machine(), str(uuid.getnode())]
    md5.update("".join(data).encode("utf8"))

    from ._version import get_versions

    __version__ = get_versions()["version"]

    return "%s-pygraphistry-%s" % (md5.hexdigest()[:8], __version__)


def random_string(length):
    gibberish = [
        random.choice(string.ascii_uppercase + string.digits) for _ in range(length)
    ]
    return "".join(gibberish)
<<<<<<< HEAD


def compare_versions(v1, v2):
    try:
        return cmp(StrictVersion(v1), StrictVersion(v2))
    except ValueError:
        return cmp(LooseVersion(v1), LooseVersion(v2))
=======
>>>>>>> 09de273a


def in_ipython():
    try:
        if hasattr(__builtins__, "__IPYTHON__"):
            return True
    except NameError:
        pass
    try:
        from IPython import get_ipython

        cfg = get_ipython()
        if not (cfg is None) and ("IPKernelApp" in get_ipython().config):
            return True
    except ImportError:
        pass
    return False


def in_databricks():
    # FIXME: this is a hack
    if "DATABRICKS_RUNTIME_VERSION" in os.environ:
        return True
    return False


def warn(msg):
    try:
        if in_ipython():
            import IPython

            IPython.utils.warn.warn(msg)
            return
    except:
        "ok"
    warnings.warn(RuntimeWarning(msg))


def error(msg):
    raise ValueError(msg)


def merge_two_dicts(a, b):
    c = a.copy()
    c.update(b)
    return c


def deprecated(message):
    """
    Marks a method as deprecated.

    :param message: Info regarding the deprecation.
    """

    def deprecated_decorator(func):
        def deprecated_func(*args, **kwargs):
            warnings.warn(
                "{} is a deprecated function. {}".format(func.__name__, message),
                category=DeprecationWarning,
                stacklevel=2,
            )
            warnings.simplefilter("default", DeprecationWarning)
            return func(*args, **kwargs)

        return deprecated_func

    return deprecated_decorator<|MERGE_RESOLUTION|>--- conflicted
+++ resolved
@@ -1,8 +1,9 @@
 import hashlib, logging, os, pandas as pd, platform as p, random, string, sys, uuid, warnings
-<<<<<<< HEAD
 from typing import Any, Dict
 from distutils.version import LooseVersion, StrictVersion
 from functools import lru_cache
+
+from .constants import VERBOSE, CACHE_COERCION_SIZE
 
 from .constants import VERBOSE, CACHE_COERCION_SIZE
 
@@ -124,12 +125,6 @@
         cache_coercion(hashed, w)
         weakref[hashed] = w
     return False
-=======
-from functools import lru_cache
-from typing import Any, Dict
->>>>>>> 09de273a
-
-from .constants import VERBOSE, CACHE_COERCION_SIZE
 
 
 # #####################################
@@ -316,16 +311,6 @@
         random.choice(string.ascii_uppercase + string.digits) for _ in range(length)
     ]
     return "".join(gibberish)
-<<<<<<< HEAD
-
-
-def compare_versions(v1, v2):
-    try:
-        return cmp(StrictVersion(v1), StrictVersion(v2))
-    except ValueError:
-        return cmp(LooseVersion(v1), LooseVersion(v2))
-=======
->>>>>>> 09de273a
 
 
 def in_ipython():
