<<<<<<< HEAD
versioneer module
=================
=======
.. versioneer module
.. =================
.. toctree:: 
   :maxdepth: 2
   
   graphistry.plugins_types
>>>>>>> 385a0ad4
<|MERGE_RESOLUTION|>--- conflicted
+++ resolved
@@ -1,11 +1,6 @@
-<<<<<<< HEAD
-versioneer module
-=================
-=======
 .. versioneer module
 .. =================
 .. toctree:: 
    :maxdepth: 2
    
-   graphistry.plugins_types
->>>>>>> 385a0ad4
+   graphistry.plugins_types