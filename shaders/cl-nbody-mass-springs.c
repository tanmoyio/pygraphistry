// The energy with which points repulse each other
#define POINT_REPULSION 0.00001f
// The energy with which the walls repulse points
// #define WALL_REPULSION  1.0f

// The maximum energy we a point can be repulsed by, as a multiple of the base energy.
// So '10' means two points can repulse with a maximum energy of POINT_REPULSION * 10.
// (Normally, as the distance between points approaches 0, the energy approaches infinity. This
// value clamps that.)
#define REPULSION_MAX_MULTIPLE 10.0f

#define RAND_LENGTH 73 //146

// #define EDGE_REPULSION 0.5f

// #define SPRING_LENGTH 0.1f
// #define SPRING_FORCE 0.1f


// Calculate the force of point b on point a, returning a vector indicating the movement to point a
float2 calculatePointForce(float2 a, float2 b, __constant float2* randValues);


__kernel void nbody_compute_repulsion(
	unsigned int numPoints,
	__global float2* inputPositions,
	__global float2* outputPositions,
	__local float2* tilePoints,
	float2 dimensions,
	__constant float2* randValues,
	unsigned int stepNumber)
{
    dimensions = (float2) (1.0f, 1.0f);
	// use async_work_group_copy() and wait_group_events() to fetch the data from global to local
	// use vloadn() and vstoren() to read/write vectors.

	const unsigned int threadLocalId = (unsigned int) get_local_id(0);
	const unsigned int pointId = (unsigned int) get_global_id(0);

	// The point we're updating
	float2 myPos = inputPositions[pointId];

	// Points per tile = threads per workgroup
	const unsigned int tileSize = (unsigned int) get_local_size(0);
	const unsigned int numTiles = (unsigned int) get_num_groups(0);

	float2 posDelta = (float2) (0.0f, 0.0f);

    unsigned int modulus = numTiles / 7; // tiles per iteration: 

	for(unsigned int tile = 0; tile < numTiles; tile++) {
<<<<<<< HEAD
=======
		    
	    if (tile % modulus != stepNumber % modulus) continue; 

>>>>>>> b1a5a26a
		const unsigned int tileStart = (tile * tileSize);

		// If numPoints isn't a multiple of tileSize, the last tile will have less than the full
		// number of points. If we detect we'd be reading out-of-bounds data, clamp the number of
		// points we read to be within bounds.
		unsigned int thisTileSize =  tileStart + tileSize < numPoints ?
										tileSize : numPoints - tileStart;

		if(threadLocalId < thisTileSize){
			tilePoints[threadLocalId] = inputPositions[tileStart + threadLocalId];
		}

		barrier(CLK_LOCAL_MEM_FENCE);

		for(unsigned int j = 0; j < thisTileSize; j++) {
			unsigned int cachedPoint = j;
			// Don't calculate the forces of a point on itself
			if(tileStart + cachedPoint == pointId) {
				continue;
			}

			float2 otherPoint = tilePoints[cachedPoint];

			posDelta += calculatePointForce(myPos, otherPoint, randValues);
		}

		barrier(CLK_LOCAL_MEM_FENCE);
	}

	// Calculate force from walls

	myPos += posDelta / clamp(((float) stepNumber)/2.0f, 1.0f, 30.0f);

	// Clamp myPos to be within the walls
	outputPositions[pointId] = clamp(myPos, (float2) (0.0f, 0.0f), dimensions);;

	return;
}


float2 calculatePointForce(float2 a, float2 b, __constant float2* randValues) {
	float r = (b.x - a.x)*(b.x - a.x) + (b.y - a.y)*(b.y - a.y); //distance(a, b);

	if(r < FLT_EPSILON * FLT_EPSILON) {
		// TODO: We should pass the current tick # into the kernel as an additional source of
		// randomness, then add that to the global id. Right now, the specific random value each
		// point uses is constant. If this point isn't strong enough to get the point 'unstuck'
		// (from, say, a corner,) then it will remain there forever more.
		b = randValues[get_global_id(0) % RAND_LENGTH];
		r = (b.x - a.x)*(b.x - a.x) + (b.y - a.y)*(b.y - a.y);
	}

	return ((float2) ((b.x - a.x)/r, (b.y - a.y)/r)) * POINT_REPULSION * -1.0f;
}


// __kernel void nbody2d_compute_springs(
// 	unsigned int numEdges,
// 	__global unsigned int* springList,
// 	__global float* springPositions,
// 	__global float* inputPositions,
// 	__global float* outputPositions,
// 	float timeDelta)
// {
// 	// From Hooke's Law, we generally have that the force exerted by a spring is given by
// 	//	F = -k * X, where X is the distance the spring has been displaced from it's natural
// 	// distance, and k is some constant positive real number.
// 	return;
// }

<|MERGE_RESOLUTION|>--- conflicted
+++ resolved
@@ -49,12 +49,9 @@
     unsigned int modulus = numTiles / 7; // tiles per iteration: 
 
 	for(unsigned int tile = 0; tile < numTiles; tile++) {
-<<<<<<< HEAD
-=======
 		    
 	    if (tile % modulus != stepNumber % modulus) continue; 
 
->>>>>>> b1a5a26a
 		const unsigned int tileStart = (tile * tileSize);
 
 		// If numPoints isn't a multiple of tileSize, the last tile will have less than the full
