--- conflicted
+++ resolved
@@ -125,23 +125,6 @@
 }
 
 function read_selection(type, query, res) {
-<<<<<<< HEAD
-    qLastSelection.then(function (lastSelection) {
-        if (!lastSelection || !lastSelection[type]) {
-            logger.error('Client tried to read non-existent selection');
-            res.send();
-        }
-
-        var page = parseInt(query.page);
-        var per_page = parseInt(query.per_page);
-        var start = (page - 1) * per_page;
-        var end = start + per_page;
-        var data = sliceSelection(lastSelection[type], start, end,
-                                    query.sort_by, query.order === 'asc');
-        res.send(data);
-    }).fail(log.makeQErrorHandler(logger, 'read_selection qLastSelection'));
-=======
-
     animStep.graph.then(function (graph) {
         qLastSelectionIndices.then(function (lastSelectionIndices) {
             // TODO: Change these on the client side.
@@ -164,9 +147,8 @@
 
     }).fail(function (err) {
         cb({success: false, error: 'Server error when fetching graph for read selection'});
-        eh.makeErrorHandler('reading selection')(err);
-    });
->>>>>>> fa755323
+        log.makeQErrorHandler(logger, 'read_selection qLastSelection')(err);
+    });
 }
 
 function init(app, socket) {
@@ -355,13 +337,8 @@
            qIndices.then(function (indices) {
                 logger.trace('Done selecting indices');
                 try {
-<<<<<<< HEAD
-                    var data = labeler.aggregate(graph, indices, query.attributes, query.binning, query.mode);
+                    var data = graph.dataframe.aggregate(indices, query.attributes, query.binning, query.mode, query.type);
                     logger.trace('Sending back data');
-=======
-                    var data = graph.dataframe.aggregate(indices, query.attributes, query.binning, query.mode, query.type);
-                    perf('Sending back data');
->>>>>>> fa755323
                     cb({success: true, data: data});
                 } catch (err) {
                     cb({success: false, error: err.message, stack: err.stack});
@@ -663,14 +640,9 @@
                                 });
                         lastVersions = vbos.versions;
 
-<<<<<<< HEAD
                         logger.trace('4b. notifying client of buffer metadata', metadata, ticker);
                         //perfmonitor here?
                         // profiling.trace('===Sending VBO Update===');
-                        return emitFnWrapper('vbo_update', metadata);
-=======
-                        debug('4b. notifying client of buffer metadata', metadata, ticker);
-                        profiling('===Sending VBO Update===');
 
                         var emitter = socket.emit('vbo_update', metadata, function (time) {
                             return time;
@@ -679,7 +651,6 @@
                         //return oberservableCallback;
                         return Rx.Observable.fromCallback(socket.emit.bind(socket))('vbo_update', metadata);
                         //return emitFnWrapper('vbo_update', metadata);
->>>>>>> fa755323
 
                     }).do(
                         function (clientElapsedMsg) {
